--- conflicted
+++ resolved
@@ -33,11 +33,7 @@
     - if [[ "$TRAVIS_OS_NAME" = "linux" && "$TRAVIS_PYTHON_VERSION" == "3.5" ]]; then sudo apt-get install -y pandoc graphviz; pip install sphinx sphinx-gallery pandoc nbsphinx "PyQt5<5.13"; fi
 
 install:
-<<<<<<< HEAD
-    - pip install 'six~=1.12'
-=======
-    - pip install "six>=1.13"
->>>>>>> 2f894992
+    - pip install "six~=1.13"
     - if [ ${TRAVIS_PYTHON_VERSION} == "2.7" ]; then pip install subprocess32; fi
     - pip install codecov
     - python setup.py install
