--- conflicted
+++ resolved
@@ -67,7 +67,6 @@
     return std_out_lines
 
 
-<<<<<<< HEAD
 def SSH_exec_cmd(sshcommand,
                  userid,
                  ip_address_or_domain,
@@ -76,19 +75,8 @@
                  sshport=22,
                  isNeedErr=False,
                  num_line_stdout=-1,  # How many stdout or stderr lines to read
-               num_line_stderr=-1):  # -1 means unlimited
-=======
-def SSHExecCmd(sshcommand,
-               userid,
-               ip_address_or_domain,
-               userpw='',
-               wait_output=True,
-               sshport=22,
-               isNeedErr=False,
-               num_line_stdout=-1,  # How many stdout or stderr lines to read
                num_line_stderr=-1,  # -1 means unlimited
                exit_status=None):   # None, 'return' or 'raise'
->>>>>>> 78560bc7
 
     if wait_output:
         tag = '----xxxx=====start to exec=====xxxxx----'
