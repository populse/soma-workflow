from __future__ import with_statement, print_function

'''
author: Soizic Laguitton

organization: I2BM, Neurospin, Gif-sur-Yvette, France
organization: CATI, France

license: `CeCILL-B <http://www.cecill.info/licences/Licence_CeCILL_B-en.html>`_
'''

# TODO:
# clean() is called way too often (for each workflow / job / file to be
# removed), and too much power is probably taken in scanning obsolete items and
# files. It should be actually done after a short time, combining several calls
# to clean()


#-------------------------------------------------------------------------------
# Imports
#-------------------------------------------------------------------------
import sqlite3
import threading
import os
import shutil
import logging
import pickle
from datetime import date
from datetime import timedelta
from datetime import datetime
import socket
import itertools
import io
import traceback
import math
import glob
import ctypes
import ctypes.util
import tempfile

import soma_workflow.constants as constants
from soma_workflow.client import FileTransfer, TemporaryPath
from soma_workflow.errors import UnknownObjectError, DatabaseError
from soma_workflow.info import DB_VERSION, DB_PICKLE_PROTOCOL

# python 2/3 compatibility
import sys
import six

if sys.version_info[0] >= 3:
    StringIO = io.StringIO

    def unicode(string):
        if isinstance(string, bytes):
            return string.decode('utf-8')
        return str(string)

    def keys(thing):
        return list(thing.keys())

else:
    import StringIO
    StringIO = StringIO.StringIO

    def keys(thing):
        return thing.keys()

if not hasattr(six, 'next'):
    # ubuntu 12.04 does not have next() in its six module
    def six_next(obj):
        return obj.next()
    six.next = six_next
    del six_next


#-----------------------------------------------------------------------------
# Globals and constants
#-----------------------------------------------------------------------------

strtime_format = '%Y-%m-%d %H:%M:%S'
file_separator = ', '
update_interval = timedelta(0, 30, 0)

#-----------------------------------------------------------------------------
# Local utilities
#-----------------------------------------------------------------------------


def adapt_datetime(ts):
    return ts.strftime(strtime_format)

sqlite3.register_adapter(datetime, adapt_datetime)


#-----------------------------------------------------------------------------
# Classes and functions
#-----------------------------------------------------------------------------


'''
Job server database tables:
  Users
    id
    login or other userId

  Jobs
    => identification:
      id      : int
      user_id : int

    => used by the job system (DrmaaWorkflowEngine, WorkflowDatabaseServer)
      drmaa_id           : string, None if not submitted
                           submitted job DRMAA identifier
      expiration_date    : date
      status             : string
                           job status as defined in constants.JOB_STATUS
      last_status_update : date
      workflow_id        : int, optional
                           id of the workflow the job belongs to.
                           None if it doesn't belong to any.
      stdout_file        : file path
      stderr_file        : file path, optional
      pickled_engine_job

    => used to submit the job
      command             : string
                            job command
      stdin_file          : file path, optional
                            job's standard input as a path to a file.
                            C{None} if the job doesn't require an input stream.
      join_errout         : boolean
                            C{True} if the standard error should be
                            redirect in the same file as the standard output
      (stdout_file        : file path)
                             job's standard output as a path to a file
      (stderr_file        : file path, optional)
                            job's standard output as a path to a file
      working_directory   : dir path, optional
                            path of the job working directory.
      custom_submission   : boolean
                            C{True} if it was a custom submission.
                            If C{True} the standard output files won't
                            be deleted with the job.
      parallel_config_name : string, optional
                             if the job is made to run on several nodes:
                             name of the parallel configuration as defined
                             in configuration.PARALLEL_CONFIGURATIONS.
      nodes_number         : int, optional
                             number of nodes requested by the job to run
      cpu_per_node         : int, optional
                             number of CPU/cores needed for each node
      queue                : string, optional
                             name of the queue used to submit the job.

    => for user and administrator usage
      name               : string, optional
                           optional name of the job.
      submission_date    : date
      execution_date     : date
      ending_date        : date
      exit_status        : string, optional
                           exit status string as defined in constants.JOB_EXIT_STATUS
      exit_value         : int, optional
                           if the status is FINISHED_REGULARLY, it contains the operating
      terminating_signal : string, optional
                           if the status is FINISHED_TERM_SIG, it contain a
                           representation  of the signal that caused the termination of the job.
    system exit code of the job.
      resource_usage_file  : string, optional
                             contain the resource usage information of the job.



  Transfer
    engine file path
    client file path (optional)
    transfer date
    expiration date
    user_id
    workflow_id (optional)
    status
    client_paths
    transfer_type

  Input/Ouput junction table
    job_id
    engine file path (transferid)
    input or output

  Workflows
    id,
    user_id,
    pickled_engine_workflow,
    expiration_date,
    name,
    ended_transfered,
    status
'''


def create_database(database_file):
    connection = sqlite3.connect(
        database_file, timeout=5, isolation_level="EXCLUSIVE",
        check_same_thread=False)
    cursor = connection.cursor()
    cursor.execute(
        '''CREATE TABLE users (id    INTEGER PRIMARY KEY AUTOINCREMENT NOT NULL,
                                      login VARCHAR(255) NOT NULL UNIQUE)''')
    cursor.execute('''CREATE TABLE jobs (
                                       id                   INTEGER PRIMARY KEY AUTOINCREMENT NOT NULL,
                                       user_id              INTEGER NOT NULL CONSTRAINT known_user REFERENCES users (id),

                                       drmaa_id             VARCHAR(255),
                                       expiration_date      DATE NOT NULL,
                                       status               VARCHAR(255) NOT NULL,
                                       last_status_update   DATE NOT NULL,
                                       workflow_id          INTEGER CONSTRAINT known_workflow REFERENCES workflows (id),

                                       command              TEXT,
                                       stdin_file           TEXT,
                                       join_errout          BOOLEAN NOT NULL,
                                       stdout_file          TEXT NOT NULL,
                                       stderr_file          TEXT,
                                       working_directory    TEXT,
                                       custom_submission    BOOLEAN NOT NULL,
                                       parallel_config_name TEXT,
                                       nodes_number         INTEGER,
                                       cpu_per_node         INTEGER,
                                       queue                TEXT,

                                       name                 TEXT,
                                       submission_date      DATE,
                                       execution_date       DATE,
                                       ending_date          DATE,
                                       exit_status          VARCHAR(255),
                                       exit_value           INTEGER,
                                       terminating_signal   VARCHAR(255),
                                       resource_usage       TEXT,

                                       pickled_engine_job   TEXT
                                       )''')

    cursor.execute(
        '''CREATE TABLE transfers (engine_file_path  TEXT PRIMARY KEY NOT NULL,
                                            client_file_path TEXT,
                                            transfer_date    DATE,
                                            expiration_date  DATE NOT NULL,
                                            user_id          INTEGER NOT NULL CONSTRAINT known_user REFERENCES users (id),
                                            workflow_id      INTEGER CONSTRAINT known_workflow REFERENCES workflows (id),
                                            status           VARCHAR(255) NOT NULL,
                                            client_paths     TEXT,
                                            transfer_type TEXT)''')

    cursor.execute('''CREATE TABLE temporary_paths (
      temp_path_id     INTEGER PRIMARY KEY AUTOINCREMENT NOT NULL,
      engine_file_path TEXT,
      expiration_date  DATE NOT NULL,
      user_id          INTEGER NOT NULL CONSTRAINT known_user REFERENCES users (id),
      workflow_id      INTEGER CONSTRAINT known_workflow REFERENCES workflows (id),
      status           VARCHAR(255) NOT NULL)''')

    cursor.execute(
        '''CREATE TABLE ios (job_id           INTEGER NOT NULL CONSTRAINT known_job REFERENCES jobs(id),
                                      engine_file_path  TEXT NOT NULL CONSTRAINT known_engine_file REFERENCES transfers (engine_file_path),
                                      is_input         BOOLEAN NOT NULL,
                                      PRIMARY KEY (job_id, engine_file_path, is_input))''')

    cursor.execute('''CREATE TABLE ios_tmp (
      job_id        INTEGER NOT NULL CONSTRAINT known_job REFERENCES jobs(id),
      temp_path_id  INTEGER NOT NULL CONSTRAINT known_tmp_path REFERENCES temporary_paths (temp_path_id),
      is_input      BOOLEAN NOT NULL,
      PRIMARY KEY   (job_id, temp_path_id, is_input))''')

    cursor.execute('''CREATE TABLE fileCounter (count INTEGER)''')
    cursor.execute('INSERT INTO fileCounter (count) VALUES (?)', [0])

    cursor.execute(
        '''CREATE TABLE workflows (id               INTEGER PRIMARY KEY AUTOINCREMENT NOT NULL,
                                           user_id           INTEGER NOT NULL CONSTRAINT known_user REFERENCES users (id),
                                           pickled_engine_workflow   TEXT,
                                           expiration_date    DATE NOT NULL,
                                           name               TEXT,
                                           ended_transfers    TEXT,
                                           status             TEXT,
                                           last_status_update DATE NOT NULL,
                                           queue              TEXT) ''')

    cursor.execute('''CREATE TABLE db_version (
        version TEXT NOT NULL,
        python_version TEXT NOT NULL)''')
    cursor.execute('''INSERT INTO db_version (version, python_version)
      VALUES (?, ?)''', [DB_VERSION, '%d.%d.%d' % sys.version_info[:3]])

    cursor.close()
    connection.commit()
    connection.close()


# -- this is a copy of the find_library in soma-base soma.utils.find_library
ctypes_find_library = ctypes.util.find_library

def find_library(name):
    ''' :func:`ctypes.util.find_library` is broken on linux at least: it relies
    on ``ldconfig``, which only searches system paths, not user paths nor
    ``LD_LIBRARY_PATH``, or alternatively uses ``gcc``, which is not always
    installed nor configured.

    Here we are looking in ``[[DY]LD_LIBRARY_]PATH`` (depending on the system)
    '''
    def sorted_match(filenames):
        return sorted(filenames)[-1] # probably not the best

    exts = ['.so']
    patterns = [ext + '.*' for ext in exts]
    fname = 'lib' + name
    if sys.platform.startswith('linux'):
        envar = 'LD_LIBRARY_PATH'
    elif sys.platform == 'darwin':
        envar = 'DYLD_LIBRARY_PATH'
        exts = ['.dylib']
        patterns = ['.*' + ext for ext in exts]
    elif sys.platform.startswith('win'):
        envar = 'PATH'
        exts = ['.dll', '.DLL']
        patterns = ['.*' + ext for ext in exts]
    else:
        # other undetermined system (bsd, othe unix...?), assume ELF
        envar = 'LD_LIBRARY_PATH'
    paths = os.environ.get(envar)
    if paths is None:
        # no path: fallback to ctypes
        return ctypes_find_library(name)

    paths = paths.split(os.pathsep)
    names = [fname + ext for ext in exts] + [name + ext for ext in exts]
    patterns = [fname + pattern for pattern in patterns] \
        + [name + pattern for pattern in patterns]
    found = None
    for path in paths:
        for tname in names:
            filename = os.path.join(path, tname)
            if os.path.exists(filename):
                found = filename
                break
        for tname in patterns:
            filenames = glob.glob(os.path.join(path, tname))
            if len(filenames) != 0:
                found = sorted_match(filenames)
                break

    if found is not None:
        return os.path.basename(os.path.realpath(found))

    # not found: fallback to ctypes
    return ctypes_find_library(name)
#--


_sqlite3_max_variable_number = -1

def sqlite3_max_variable_number():
    ''' Get the max number of variables sqlite3 can accept in a query/insert
    operation. This calls the C API using ctypes, and a temporary database,
    since python sqlite3 module does not expose the sqlite3_limit() function.

    Returns
    -------
    max_var: int
        max variable number, or 0 if an error occurred.
    '''
    global _sqlite3_max_variable_number
    if _sqlite3_max_variable_number != -1:
        return _sqlite3_max_variable_number

    try:

        lib = find_library('sqlite3')
        if lib is None and sys.platform.startswith('win'):
            lib = find_library('sqlite3-0')
        dll = ctypes.CDLL(lib)

        if dll is not None:
            t = tempfile.mkstemp(suffix='.sqlite')
            os.close(t[0])
            try:
                db = ctypes.c_void_p(None)
                dll.sqlite3_open_v2(t[1], ctypes.byref(db), 2,
                                    ctypes.c_void_p(None))
                _sqlite3_max_variable_number = dll.sqlite3_limit(db, 9, -1)
            finally:
                dll.sqlite3_close(db)
                os.unlink(t[1])
    except:
        pass
    if _sqlite3_max_variable_number == -1:
        _sqlite3_max_variable_number = 0
    return _sqlite3_max_variable_number


def print_job_status(database_file):
    connection = sqlite3.connect(
        database_file, timeout=5, isolation_level="EXCLUSIVE",
        check_same_thread=False)
    cursor = connection.cursor()

    for row in cursor.execute('SELECT id, status, queue FROM jobs'):
        job_id, status, queue = row
        print("job_id: " + repr(job_id) + " status: " + repr(status)
              + " queue " + repr(queue))

    cursor.close()
    connection.close()


def print_tables(database_file):

    connection = sqlite3.connect(
        database_file, timeout=5, isolation_level="EXCLUSIVE",
        check_same_thread=False)
    cursor = connection.cursor()

    print("==== users table: ========")
    for row in cursor.execute('SELECT * FROM users'):
        id, login = row
        print('id=', repr(id).rjust(2), 'login=', repr(login).rjust(7))

    print("==== transfers table: ====")
    for row in cursor.execute('SELECT * FROM transfers'):
        print(row)
        # engine_file_path, client_file_path, transfer_date, expiration_date,
        #     user_id = row
        # print('| engine_file_path', repr(engine_file_path).ljust(25), '|
        # client_file_path=', repr(client_file_path).ljust(25) , '|
        # transfer_date=', repr(transfer_date).ljust(7), '| expiration_date=',
        # repr(expiration_date).ljust(7), '| user_id=', repr(user_id).rjust(2),
        # ' |')

    print("==== temporary_paths table: ====")
    for row in cursor.execute('SELECT * FROM temporary_paths'):
        print(row)

    print("==== workflows table: ========")
    for row in cursor.execute('SELECT * FROM workflows'):
        print(row)
        # id, submission_date, user_id, expiration_date, stdout_file, stderr_file, join_errout, stdin_file, name, drmaa_id,     working_directory = row
        # print('id=', repr(id).rjust(3), 'submission_date=',
        # repr(submission_date).rjust(7), 'user_id=', repr(user_id).rjust(3),
        # 'expiration_date' , repr(expiration_date).rjust(7), 'stdout_file',
        # repr(stdout_file).rjust(10), 'stderr_file',
        # repr(stderr_file).rjust(10), 'join_errout',
        # repr(join_errout).rjust(5), 'stdin_file', repr(stdin_file).rjust(10),
        # 'name', repr(name).rjust(10), 'drmaa_id', repr(drmaa_id).rjust(10),
        # 'working_directory', repr(working_directory).rjust(10))

    print("==== jobs table: ========")
    for row in cursor.execute('SELECT * FROM jobs'):
        print(row)

    print("==== ios table: =========")
    for row in cursor.execute('SELECT * FROM ios'):
        job_id, engine_file_path, is_input = row
        print('| job_id=', repr(job_id).rjust(2), '| engine_file_path=',
              repr(engine_file_path).ljust(25), '| is_input=',
              repr(is_input).rjust(2), ' |')

    # print("==== file counter table: =========")
    # for row in cursor.execute('SELECT * FROM fileCounter'):
        # count, foo = row
        # print('| count=', repr(count).rjust(2), '| foo=', repr(foo).ljust(2),
        # ' |')
    cursor.close()
    connection.close()

class WorkflowDatabaseServer(object):

    def __init__(self,
                 database_file,
                 tmp_file_dir_path,
                 shared_tmp_dir=None,
                 logging_configuration=None):
        '''
        The constructor gets as parameter the database information.

        @type  database_file: string
        @param database_file: the SQLite database file
        @type  tmp_file_dir_path: string
        @param tmp_file_dir_path: place on the resource file system where
        the files will be transfered
        '''

        self._tmp_file_dir_path = tmp_file_dir_path
        self._database_file = database_file
        if shared_tmp_dir:
            self._shared_temp_dir = shared_tmp_dir
        else:
            self._shared_temp_dir = self._tmp_file_dir_path
        # patch EngineTemporaryPath
        from soma_workflow.engine import EngineTemporaryPath
        EngineTemporaryPath.temporary_directory = self._shared_temp_dir

        self._lock = threading.RLock()

        self.logger = logging.getLogger('jobServer')
        self.logger.debug("=> starting database server, within the constructor")
        self._free_file_counters = []

        # For some reason logger does not work so we log using logging
        if logging_configuration:
            (server_log_file,
             server_log_format,
             server_log_level) = logging_configuration

            logging.basicConfig(filename=server_log_file,
                                format=server_log_format,
                                level=eval("logging." + server_log_level))

        with self._lock:
            if not os.path.isfile(database_file):
                # print("Database creation " + database_file)
                self.logger.info("Database creation " + database_file)
                create_database(database_file)
            else:
                connection = self._connect()
                cursor = connection.cursor()
                version = None
                for row in cursor.execute("SELECT * FROM db_version"):
                    try:
                        version, py_ver = row
                    except ValueError:
                        # row has not 2 values, the database is older than 2.0
                        # (and is incompatible)
                        raise ValueError(
                            "The database table db_version does not have the "
                            "expected 2 columns, meaning that the database is "
                            "incompatible. Please erase the file %s and run "
                            "again" % database_file)
                    break

                try:
                    if version == None:
                        count = six.next(cursor.execute(
                            "SELECT count(*) FROM workflows WHERE "
                            "queue=?", ["default queue"]))[0]
                    elif unicode(version) != unicode(DB_VERSION):
                        raise Exception('Wrong db version')
                    if py_ver is None:
                        py_ver0 = 2
                    else:
                        py_ver0 = int(py_ver.split('.')[0])
                    if py_ver0 != sys.version_info[0]:
                        raise Exception('Mismatching python version, the '
                                        'database works with python %d and we '
                                        'are using python %d'
                                        % (py_ver0, sys.version_info[0]))
                except Exception as e:
                    cursor.close()
                    connection.close()
                    raise DatabaseError(str(e) + "\n\n"
                                        "Your database file might not be compatible "
                                        "with the current version of Soma-workflow.\n\n"
                                        "To solve the problem: \n  1. Log on the host"
                                        " " +
                                        repr(
                                            socket.gethostname()) + " (if it is not the current machine). \n  2. Delete"
                                        " the file " +
                                        str(database_file) + " \n"
                                        "  3. Clear the content of the directory: " + repr(tmp_file_dir_path))

    def __del__(self):
        # send VACUUM command ?
        pass

    def test(self):
        self.logger.debug("=======>Dans test")
        logging.info("Testing that the database_server is reachable as a remote object")
        return True


    def _connect(self):
        try:
            connection = sqlite3.connect(
                self._database_file, timeout=10, isolation_level="EXCLUSIVE",
                check_same_thread=False)
        except Exception as e:
            six.reraise(DatabaseError,
                        DatabaseError('On database file %s: %s: %s \n'
                                      % (self._database_file, type(e), e)),
                        sys.exc_info()[2])
        return connection

    def _user_transfer_dir_path(self, login, user_id):
        if hasattr(login, 'decode'): # python3 bytes object
            login = login.decode('utf8')
        path = os.path.join(
            self._tmp_file_dir_path, login + "_" + repr(user_id))
        return path  # supposes simple logins. Or use only the user id ?

    def register_user(self, login):
        '''
        Register a user so that he can submit job.

        Returns
        -------
        user_id: UserIdentifier
            user identifier
        '''
        self.logger.debug("=> register_user")
        with self._lock:
            connection = self._connect()
            cursor = connection.cursor()
            try:
                count = six.next(cursor.execute(
                    'SELECT count(*) FROM users WHERE login=?', [login]))[0]
                if count == 0:
                    cursor.execute(
                        'INSERT INTO users (login) VALUES (?)', [login])
                user_id = six.next(cursor.execute(
                    'SELECT id FROM users WHERE login=?', [login]))[0]
            except Exception as e:
                connection.rollback()
                cursor.close()
                connection.close()
                six.reraise(DatabaseError, DatabaseError(e), sys.exc_info()[2])
            connection.commit()
            cursor.close()
            connection.close()

            personal_path = self._user_transfer_dir_path(login, user_id)
            if not os.path.isdir(personal_path):
                try:
                    os.mkdir(personal_path)
                    os.chmod(personal_path, 0o775)
                except OSError:
                    pass

        self.remove_non_registered_files()

        return user_id

    def clean(self):
        '''
        Delete all expired jobs, transfers and workflows, except transfers which are requested
        by valid job.
        '''
        self.logger.debug("=> clean")
        with self._lock:
            connection = self._connect()
            cursor = connection.cursor()

            try:
                #
                # Jobs and associated files (std out, std err and ressouce
                # usage file)
                jobsToDelete = []
                for row in cursor.execute(
                        'SELECT id FROM jobs WHERE expiration_date < ?',
                        [date.today()]):
                    jobsToDelete.append(row[0])

                maxv = sqlite3_max_variable_number()
                nmax = maxv
                if maxv == 0:
                    nmax = len(jobsToDelete)
                nchunks = int(math.ceil(float(len(jobsToDelete)) / nmax))

                for chunk in range(nchunks):
                    if chunk < nchunks - 1:
                        n = nmax
                    else:
                        n = len(jobsToDelete) - chunk * nmax
                    job_str = ','.join(['?'] * n)
                    cursor.execute('DELETE FROM ios WHERE job_id IN (%s)'
                                   % job_str, jobsToDelete[chunk * nmax:chunk * nmax + n])
                    cursor.execute(
                        'DELETE FROM ios_tmp WHERE job_id IN (%s)' % job_str,
                        jobsToDelete[chunk * nmax:chunk * nmax + n])

                    for stdof, stdef in cursor.execute(
                            '''SELECT
                            stdout_file,
                            stderr_file
                            FROM jobs
                            WHERE id IN (%s) AND NOT custom_submission'''
                            % job_str,
                            jobsToDelete[chunk * nmax:chunk * nmax + n]):
                        self.__removeFile(self._string_conversion(stdof))
                        self.__removeFile(self._string_conversion(stdef))

                cursor.execute(
                    'DELETE FROM jobs WHERE expiration_date < ?',
                    [date.today()])

                #
                # Transfers

                # get back the expired transfers
                transfersToDelete = set()
                for row in cursor.execute(
                        'SELECT engine_file_path FROM transfers WHERE expiration_date < ?',
                        [date.today()]):
                    transfersToDelete.add(row[0])

                # check that they are not currently used (as an input of output
                # of a job)
                if len(transfersToDelete) != 0:
                    transfers_list = list(transfersToDelete)
                    nmax = maxv
                    if nmax == 0:
                        nmax = len(transfersToDelete)
                    nchunks = int(math.ceil(float(len(transfersToDelete))
                                            / nmax))
                    for chunk in range(nchunks):
                        if chunk < nchunks - 1:
                            n = nmax
                        else:
                            n = len(transfersToDelete) - chunk * nmax
                        for engine_file_path in cursor.execute(
                                'SELECT DISTINCT engine_file_path FROM ios '
                                'WHERE engine_file_path IN (%s)'
                                % ','.join(['?'] * n),
                                transfers_list[chunk * nmax:chunk * nmax + n]):
                            transfersToDelete.remove(engine_file_path)

                # delete transfers data and associated engine file
                if len(transfersToDelete) != 0:
                    transfers_list = list(transfersToDelete)
                    nmax = maxv
                    if nmax == 0:
                        nmax = len(transfersToDelete)
                    nchunks = int(math.ceil(float(len(transfersToDelete))
                                            / nmax))
                    for chunk in range(nchunks):
                        if chunk < nchunks - 1:
                            n = nmax
                        else:
                            n = len(transfersToDelete) - chunk * nmax
                        cursor.execute(
                            'DELETE FROM transfers '
                            'WHERE engine_file_path IN (%s)'
                            % ','.join(['?'] * n),
                            transfers_list[chunk * nmax:chunk * nmax + n])
                    for engine_file_path in transfersToDelete:
                        self.__removeFile(engine_file_path)

                #
                # temporary_paths

                # get back the expired temp_path_id
                tmpToDelete = {}
                for row in cursor.execute(
                        'SELECT temp_path_id, engine_file_path '
                        'FROM temporary_paths WHERE expiration_date < ?',
                        [date.today()]):
                    tmpToDelete[row[0]] = row[1]

                # check that they are not currently used (as an input of output
                # of a job)
                if len(tmpToDelete) != 0:
                    nmax = maxv
                    if nmax == 0:
                        nmax = len(tmpToDelete)
                    nchunks = int(math.ceil(float(len(tmpToDelete)) / nmax))
                    tkeys = keys(tmpToDelete)
                    for chunk in range(nchunks):
                        if chunk < nchunks - 1:
                            n = nmax
                        else:
                            n = len(tmpToDelete) - chunk * nmax
                        for temp_path_id in cursor.execute(
                                'SELECT DISTINCT temp_path_id FROM ios_tmp '
                                'WHERE temp_path_id IN (%s)'
                                % ','.join(['?'] * n),
                                tkeys[chunk * nmax:chunk * nmax + n]):
                            tmpToDelete.remove(temp_path_id)

                # delete temporary_paths data and associated engine file
                if len(tmpToDelete) != 0:
                    nmax = maxv
                    if nmax == 0:
                        nmax = len(tmpToDelete)
                    nchunks = int(math.ceil(float(len(tmpToDelete)) / nmax))
                    tkeys = keys(tmpToDelete)
                    for chunk in range(nchunks):
                        if chunk < nchunks - 1:
                            n = nmax
                        else:
                            n = len(tmpToDelete) - chunk * nmax
                        cursor.execute(
                            'DELETE FROM temporary_paths '
                            'WHERE temp_path_id IN (%s)'
                            % ','.join(['?'] * n),
                            tkeys[chunk * nmax:chunk * nmax + n])
                    for engine_file_path in six.itervalues(tmpToDelete):
                        self.__removeFile(engine_file_path)

                #
                # Workflows

                cursor.execute(
                    'DELETE FROM workflows WHERE expiration_date < ?',
                    [date.today()])

            except Exception as e:
                connection.rollback()
                cursor.close()
                connection.close()
                self.logger.error('%s: %s \n' % (str(type(e)), str(e)))
                tb = StringIO()
                traceback.print_exc(file=tb)
                self.logger.error(tb.getvalue())
                six.reraise(DatabaseError, DatabaseError(e), sys.exc_info()[2])

            cursor.close()
            connection.commit()
            connection.close()

            # self.remove_non_registered_files()

    def vacuum(self):
        '''
        Resize the database file, so that it shrinks to the necessary size, not more.
        '''
        self.logger.debug('=> vacuum')
        with self._lock:
            connection = self._connect()
            cursor = connection.cursor()
            try:
                cursor.execute('VACUUM')
            except Exception as e:
                cursor.close()
                connection.close()
                six.reraise(DatabaseError, DatabaseError(e), sys.exc_info()[2])
            cursor.close()
            connection.close()

    def remove_non_registered_files(self):
        self.logger.debug("=> remove_non_registered_files")
        registered_engine_paths = []
        registered_users = []
        with self._lock:
            connection = self._connect()
            cursor = connection.cursor()
            try:
                for row in cursor.execute('SELECT engine_file_path FROM transfers'):
                    engine_path = row[0]
                    registered_engine_paths.append(
                        self._string_conversion(engine_path))
                for row in cursor.execute('SELECT stdout_file FROM jobs'):
                    stdout_file = row[0]
                    if stdout_file:
                        registered_engine_paths.append(
                            self._string_conversion(stdout_file))
                for row in cursor.execute('SELECT stderr_file FROM jobs'):
                    stderr_file = row[0]
                    if stderr_file:
                        registered_engine_paths.append(
                            self._string_conversion(stderr_file))
                for row in cursor.execute('SELECT id, login FROM users'):
                    user_id, login = row
                    registered_users.append((user_id, login))
            except Exception as e:
                cursor.close()
                connection.close()
                six.reraise(DatabaseError, DatabaseError(e), sys.exc_info()[2])
            cursor.close()
            connection.close()

        for user_info in registered_users:
            user_id, login = user_info
            directory_path = self._user_transfer_dir_path(login, user_id)
            for name in os.listdir(directory_path):
                engine_path = os.path.join(directory_path, name)
                if not engine_path in registered_engine_paths:
                    self.logger.debug(
                        "remove_non_registered_files, not registered " + engine_path + " to delete!")
                    self.__removeFile(engine_path)

    def reserve_file_numbers(self, external_cursor=None, num_files=200):
        '''
        Reserve a range of numbers in the fileCounter table, which may be used
        as suffix in files managed by Soma-Workflow on server side and stored n
        the database. Allocated numbers are stored internally in the
        self._free_file_counters list, and are guaranteed not to be reused by
        other database clients.

        Numbers are preallocated by blocks for efficiency matters: allocating
        them individually when needed, during databasing operations (open
        cursors) is a very high overhead and a severe performance bottleneck
        for workflow submission especially.

        Returns
        -------
        first_number: (int)
            first allocated number
        '''
        with self._lock:
            if not external_cursor:
                self.logger.debug("=> reserve_file_numbers")
                connection = self._connect()
                cursor = connection.cursor()
            else:
                cursor = external_cursor
            try:
                count = 0
                with cursor.connection:
                    for (count,) in cursor.execute(
                            'SELECT count FROM fileCounter'):
                        break
                    # UPDATE in sqlite during cursor execution may be
                    # *very* costy... (about 0.1 second per call)
                    cursor.execute(
                        'UPDATE fileCounter SET count=count+%d' % num_files)
                self._free_file_counters = list(range(count,
                                                      count + num_files))
                return count
            except Exception as e:
                if not external_cursor:
                    connection.rollback()
                six.reraise(DatabaseError, DatabaseError(e), sys.exc_info()[2])
            finally:
                if not external_cursor:
                    cursor.close()
                    connection.commit()
                    connection.close()

    def ensure_file_numbers_available(self, num_files, num_realloc=0,
                                      external_cursor=None):
        '''
        Make sure the internal preallocated file numbers stack contains enough
        elements. If not, more are allocated using reserve_file_numbers().

        Parameters
        ----------
        num_files: int
            number needed in the stack. If the stack is smaller, reallocation
            is performed
        num_realloc: int (default: 0)
            when reallocation is performed, this number is used. If smaller
            than the needed number (typically, when 0), the exact needed number
            is allocated.
        external_cursor: sqlite3 Cursor (optional)
            when reallocation is needed, the database cursor may be used.
        '''
        with self._lock:
            if len(self._free_file_counters) >= num_files:
                return
            num_alloc = num_files - len(self._free_file_counters)
            if num_realloc > num_alloc:
                num_alloc = num_realloc
            self.reserve_file_numbers(external_cursor, num_alloc)

    def get_new_file_number(self, external_cursor=None):
        '''
        Get a file counter number in the internal preallocated list, and
        generate new ones if needed.

        Used to allocate file names on server side for file transfers and
        stdout / stderr streams for jobs (see generate_file_path()).
        '''
        with self._lock:
            self.ensure_file_numbers_available(1, 200, external_cursor)
            return self._free_file_counters.pop(0)

    def generate_file_path(self,
                           user_id,
                           client_file_path=None,
                           external_cursor=None,
                           login=None):
        '''
        Generates file path for transfers.
        The user_id must be valid.

        Parameters
        ----------
        user_id: UserIdentifier
            user identifier
        client_file_path: string
            the generated name can derivate from this path.
        external_cursor: SQlite Cursor object (optionsl)
        login: user login corresponding to the id (optional)
            If specified, a SQL request is saved.

        Retuns
        ------
        file path: string
        '''

        self.logger.debug("=> generate_file_path")
        with self._lock:
            if not external_cursor:
                connection = self._connect()
                cursor = connection
            else:
                cursor = external_cursor
            if login is None:
                try:
                    login = six.next(cursor.execute(
                        'SELECT login FROM users WHERE id=?', [user_id]))[0]
                    # supposes that the user_id is valid
                    login = self._string_conversion(login)
                except Exception as e:
                    if not external_cursor:
                        connection.rollback()
                        connection.close()
                    six.reraise(DatabaseError, DatabaseError(e), sys.exc_info()[2])

            file_num = self.get_new_file_number(external_cursor)
            userDirPath = self._user_transfer_dir_path(login, user_id)
            if client_file_path == None:
                newFilePath = os.path.join(userDirPath, repr(file_num))
                # newFilePath += repr(file_num)
            else:
                client_base_name = os.path.basename(client_file_path)
                iextention = client_base_name.find(".")
                if iextention == -1:
                    newFilePath = os.path.join(
                        userDirPath, client_base_name + '_' + repr(file_num))
                    # newFilePath +=
                    # client_file_path[client_file_path.rfind("/")+1:] + '_' +
                    # repr(file_num)
                else:
                    newFilePath = os.path.join(
                        userDirPath, client_base_name[0:iextention] + '_'
                        + repr(file_num) + client_base_name[iextention:])
                    # newFilePath +=
                    # client_file_path[client_file_path.rfind("/")+1:iextention]
                    # + '_' + repr(file_num) + client_file_path[iextention:]
            if not external_cursor:
                connection.commit()
                connection.close()
            return newFilePath

    def __removeFile(self, file_path):
        if file_path and os.path.isdir(file_path):
            try:
                shutil.rmtree(file_path)
            except Exception as e:
                self.logger.debug(
                    "Could not remove file %s, error %s: %s \n" % (file_path, type(e), e))

        elif file_path and os.path.isfile(file_path):
            try:
                os.remove(file_path)
            except Exception as e:
                self.logger.debug(
                    "Could not remove file %s, error %s: %s \n" % (file_path, type(e), e))

    # "
    # TRANSFERS
    def add_transfer(self,
                     engine_transfer,
                     user_id,
                     expiration_date=None,
                     external_cursor=None):
        '''
        Adds a transfer to the database.

        Parameters
        ----------
        engine_transfer: EngineTransfer or EngineTemporaryPath
        expiration_date: date
        user_id:  UserIdentifier
        '''

        if isinstance(engine_transfer, TemporaryPath):
            return self.add_temporary_path(
                engine_transfer, user_id, expiration_date,
                external_cursor)

        if expiration_date == None:
            expiration_date = datetime.now() + timedelta(
                hours=engine_transfer.disposal_timeout)

        with self._lock:
            if not external_cursor:
                self.logger.debug("=> add_transfer")
                connection = self._connect()
                cursor = connection.cursor()
            else:
                cursor = external_cursor

            if engine_transfer.client_paths:
                engine_transfer.engine_path = self.generate_file_path(user_id,
                                                                      external_cursor=cursor)
            else:
                engine_transfer.engine_path = self.generate_file_path(user_id,
                                                                      engine_transfer.client_path,
                                                                      external_cursor=cursor)
            client_path_std = None
            if engine_transfer.client_paths:
                client_path_std = file_separator.join(
                    engine_transfer.client_paths)

            try:
                cursor.execute('''INSERT INTO transfers
                        (engine_file_path,
                         client_file_path,
                         transfer_date,
                         expiration_date,
                         user_id,
                         workflow_id,
                         status,
                         client_paths)
                        VALUES (?, ?, ?, ?,
                                ?, ?, ?, ?)''',
                              (engine_transfer.engine_path,
                               engine_transfer.client_path,
                               date.today(),
                               expiration_date,
                               user_id,
                               engine_transfer.workflow_id,
                               engine_transfer.status,
                               client_path_std))
            except Exception as e:
                if not external_cursor:
                    connection.rollback()
                    cursor.close()
                    connection.close()
                six.reraise(DatabaseError, DatabaseError(e), sys.exc_info()[2])
            if not external_cursor:
                cursor.close()
                connection.commit()
                connection.close()

        return engine_transfer

    def add_temporary_path(self,
                           engine_temp,
                           user_id,
                           expiration_date=None,
                           external_cursor=None):
        '''
        Adds a temporary file to the database.

        Parameters
        ----------
        engine_temp: EngineTemporaryPath
        expiration_date: date
        user_id:  UserIdentifier
        '''

        if expiration_date == None:
            expiration_date = datetime.now() + timedelta(
                hours=engine_temp.disposal_timeout)

        with self._lock:
            if not external_cursor:
                self.logger.debug("=> add_temporary_path")
                connection = self._connect()
                cursor = connection.cursor()
            else:
                cursor = external_cursor

            engine_path = engine_temp.get_engine_path()
            if engine_path is None:
                engine_path = ''

            try:
                cursor.execute('''INSERT INTO temporary_paths
                        (engine_file_path,
                         expiration_date,
                         user_id,
                         workflow_id,
                         status)
                        VALUES (?, ?, ?, ?, ?)''',
                              (engine_path,
                               expiration_date,
                               user_id,
                               engine_temp.workflow_id,
                               engine_temp.status))
                engine_temp.temp_path_id = cursor.lastrowid
            except Exception as e:
                if not external_cursor:
                    connection.rollback()
                    cursor.close()
                    connection.close()
                six.reraise(DatabaseError, DatabaseError(e), sys.exc_info()[2])
            if not external_cursor:
                cursor.close()
                connection.commit()
                connection.close()

        return engine_temp

    def _check_transfer(self, connection, cursor, engine_file_path, user_id):
        try:
            sel = cursor.execute(
                '''SELECT engine_file_path
                FROM transfers
                WHERE engine_file_path=? and
                      user_id=? LIMIT 1''',
                [engine_file_path, user_id])
        except Exception as e:
            cursor.close()
            connection.close()
            six.reraise(DatabaseError, DatabaseError(e), sys.exc_info()[2])

        try:
            six.next(sel)
        except StopIteration:
            raise UnknownObjectError("The transfer " + repr(engine_file_path)
                                     + " is not valid or does not belong to "
                                     "user " + repr(user_id))

    def _check_temporary(self, connection, cursor, temp_path_id, user_id):
        try:
            sel = cursor.execute(
                '''SELECT temp_path_id
                FROM temporary_paths
                WHERE temp_path_id=? and
                      user_id=? LIMIT 1''',
                  [temp_path_id, user_id])
        except Exception as e:
            cursor.close()
            connection.close()
            six.reraise(DatabaseError, DatabaseError(e), sys.exc_info()[2])

        try:
            six.next(sel)
        except StopIteration:
            raise UnknownObjectError("The temporary path " + repr(temp_path_id)
                                     + " is not valid or does not belong to "
                                     "user " + repr(user_id))

    def remove_transfer(self, engine_file_path, user_id):
        '''
        Set the expiration date of the transfer associated to the engine file path
        to today (yesterday?). That way it will be disposed as soon as no job will need it.

        @type  engine_file_path: string
        @param engine_file_path: engine file path to identifying the transfer
        record to delete.
        '''
        self.logger.debug("=> remove_transfer")
        with self._lock:
            connection = self._connect()
            cursor = connection.cursor()
            self._check_transfer(connection, cursor, engine_file_path, user_id)
            yesterday = date.today() - timedelta(days=1)
            try:
                cursor.execute(
                    'UPDATE transfers SET expiration_date=? WHERE engine_file_path=?', (yesterday, engine_file_path))
            except Exception as e:
                connection.rollback()
                cursor.close()
                connection.close()
                six.reraise(DatabaseError, DatabaseError(e), sys.exc_info()[2])
            connection.commit()
            cursor.close()
            connection.close()
            self.clean()

    def remove_temporary(self, temp_path_id, user_id):
        '''
        Set the expiration date of the temporary_paths associated to the engine
        file path to today (yesterday?). That way it will be disposed as soon as no
        job will need it.

        @type  temp_path_id: int
        @param temp_path_id: identifying the temporary path record to delete.
        '''
        self.logger.debug("=> remove_temporary")
        with self._lock:
            connection = self._connect()
            cursor = connection.cursor()
            self._check_transfer(connection, cursor, engine_file_path, user_id)
            yesterday = date.today() - timedelta(days=1)
            try:
                cursor.execute(
                    'UPDATE temporary_paths SET expiration_date=? WHERE temp_path_id=?', (yesterday, temp_path_id))
            except Exception as e:
                connection.rollback()
                cursor.close()
                connection.close()
                six.reraise(DatabaseError, DatabaseError(e), sys.exc_info()[2])
            connection.commit()
            cursor.close()
            connection.close()
            self.clean()

    def get_transfer_information(self,
                                 engine_file_path,
                                 user_id):
        '''
        Returns the information related to the transfer associated to the engine file path.
        The engine_file_path must be associated to a transfer.
        Returns (None, None, None, -1, None) if the engine_file_path is not associated to a transfer.

        @type engine_file_path: string
        @rtype: tuple
        @returns: (engine_file_path, client_file_path, expiration_date, workflow_id, client_paths, transfer_type, status)
        '''
        self.logger.debug("=> get_transfer_information")
        with self._lock:
            connection = self._connect()
            cursor = connection.cursor()
            self._check_transfer(connection, cursor, engine_file_path, user_id)
            try:
                (engine_file_path,
                 client_file_path,
                 expiration_date,
                 workflow_id,
                 client_paths,
                 transfer_type,
                 status) = six.next(cursor.execute(
                    '''SELECT
                    engine_file_path,
                    client_file_path,
                    expiration_date,
                    workflow_id,
                    client_paths,
                    transfer_type,
                    status
                    FROM transfers
                    WHERE engine_file_path=?''',
                    [engine_file_path]))
            except Exception as e:
                cursor.close()
                connection.close()
                six.reraise(DatabaseError, DatabaseError(e), sys.exc_info()[2])

            engine_file_path = self._string_conversion(engine_file_path)
            client_file_path = self._string_conversion(client_file_path)
            expiration_date = self._str_to_date_conversion(expiration_date)
            if client_paths:
                client_paths = self._string_conversion(
                    client_paths).split(file_separator)
            else:
                client_path = None
            transfer_type = self._string_conversion(transfer_type)
            status = self._string_conversion(status)

            cursor.close()
            connection.close()
        return (engine_file_path,
                client_file_path,
                expiration_date,
                workflow_id,
                client_paths,
                transfer_type,
                status)

    def get_temporary_information(self,
                                  temp_path_id,
                                  user_id):
        '''
        Returns the information related to the temporary path associated to the id.
        The temp_path_id must be associated to a TemporaryPath.
        Returns (None, None, None, None, None) if the temp_path_id is not associated to a temporary path.

        @type temp_path_id: int
        @rtype: tuple
        @returns: (temp_path_id, engine_file_path, expiration_date, workflow_id, status)
        '''
        self.logger.debug("=> get_temporary_information")
        with self._lock:
            connection = self._connect()
            cursor = connection.cursor()
            self._check_transfer(connection, cursor, engine_file_path, user_id)
            try:
                (engine_file_path,
                 client_file_path,
                 expiration_date,
                 workflow_id,
                 client_paths,
                 transfer_type,
                 status) = six.next(cursor.execute(
                    '''SELECT
                    temp_path_id,
                    engine_file_path,
                    expiration_date,
                    workflow_id,
                    status
                    FROM temporary_paths
                    WHERE temp_path_id=?''',
                    [temp_path_id]))
            except Exception as e:
                cursor.close()
                connection.close()
                six.reraise(DatabaseError, DatabaseError(e), sys.exc_info()[2])

            engine_file_path = self._string_conversion(engine_file_path)
            expiration_date = self._str_to_date_conversion(expiration_date)
            status = self._string_conversion(status)

            cursor.close()
            connection.close()
        return (temp_path_id,
                engine_file_path,
                expiration_date,
                workflow_id,
                status)

    def get_transfer_status(self, engine_file_path, user_id):
        '''
        Returns the transfer status stored in the database.
        '''
        if type(engine_file_path) is int:
            # int identifier: this is a temporary path
            return self.get_temporary_status(engine_file_path, user_id)

        self.logger.debug("=> get_transfer_status")
        with self._lock:
            connection = self._connect()
            cursor = connection.cursor()
            self._check_transfer(connection, cursor, engine_file_path, user_id)
            try:
                status = six.next(cursor.execute(
                    'SELECT status FROM transfers WHERE engine_file_path=?',
                    [engine_file_path]))[0]
            except Exception as e:
                cursor.close()
                connection.close()
                six.reraise(DatabaseError, DatabaseError(e), sys.exc_info()[2])
            status = self._string_conversion(status)
            cursor.close()
            connection.close()

        return status

    def get_temporary_status(self, temp_path_id, user_id):
        '''
        Returns the temporary path status stored in the database.
        '''
        self.logger.debug("=> get_temporary_status")
        with self._lock:
            connection = self._connect()
            cursor = connection.cursor()
            self._check_temporary(connection, cursor, temp_path_id, user_id)
            try:
                status = six.next(cursor.execute(
                    'SELECT status FROM temporary_paths WHERE temp_path_id=?',
                    [temp_path_id]))[0]
            except Exception as e:
                cursor.close()
                connection.close()
                six.reraise(DatabaseError, DatabaseError(e), sys.exc_info()[2])
            status = self._string_conversion(status)
            cursor.close()
            connection.close()

        return status

    def set_transfer_status(self, engine_file_path, status):
        '''
        Updates the transfer status in the database.
        The status must be valid (ie a string among the transfer status
        string defined in constants.FILE_TRANSFER_STATUS

        @type  status: string
        @param status: transfer status as defined in constants.FILE_TRANSFER_STATUS
        '''
        if type(engine_file_path) is int:
            return self.set_temporary_status(engine_file_path, status)
        self.logger.debug("=> set_transfer_status")
        with self._lock:
            # TBI if the status is not valid raise an exception ??
            connection = self._connect()
            cursor = connection.cursor()
            try:
                cursor.execute(
                    'UPDATE transfers SET status=? WHERE engine_file_path=?',
                    (status, engine_file_path))
            except Exception as e:
                connection.rollback()
                cursor.close()
                connection.close()
                six.reraise(DatabaseError, DatabaseError(e), sys.exc_info()[2])
            connection.commit()
            cursor.close()
            connection.close()

    def set_temporary_status(self, temp_path_id, status):
        '''
        Updates the temporary path status in the database.
        The status must be valid (ie a string among the transfer status
        string defined in constants.FILE_TRANSFER_STATUS

        @type  status: string
        @param status: transfer status as defined in constants.FILE_TRANSFER_STATUS
        '''
        self.logger.debug("=> set_temporary_status")
        with self._lock:
            # TBI if the status is not valid raise an exception ??
            connection = self._connect()
            cursor = connection.cursor()
            try:
                cursor.execute(
                    'UPDATE temporary_paths SET status=? WHERE temp_path_id=?',
                    (status, temp_path_id))
            except Exception as e:
                connection.rollback()
                cursor.close()
                connection.close()
                six.reraise(DatabaseError, DatabaseError(e), sys.exc_info()[2])
            connection.commit()
            cursor.close()
            connection.close()

    def set_transfer_type(self, engine_file_path, transfer_type, user_id):
        self.logger.debug("=> set_transfer_type")
        with self._lock:
            connection = self._connect()
            cursor = connection.cursor()
            try:
                cursor.execute(
                    'UPDATE transfers SET transfer_type=? WHERE engine_file_path=?', (transfer_type, engine_file_path))
            except Exception as e:
                connection.rollback()
                cursor.close()
                connection.close()
                six.reraise(DatabaseError, DatabaseError(e), sys.exc_info()[2])
            connection.commit()
            cursor.close()
            connection.close()

    def add_workflow_ended_transfer(self, workflow_id, engine_file_path):
        '''
        To signal that a transfer belonging to a workflow finished.
        '''
        self.logger.debug("=> add_workflow_ended_transfer")
        separator = ", "
        with self._lock:
            connection = self._connect()
            cursor = connection.cursor()
            try:
                str_ended_transfers = six.next(cursor.execute(
                    'SELECT ended_transfers FROM workflows WHERE id=?',
                    [workflow_id]))[0]
                if str_ended_transfers != None:
                    ended_transfers = self._string_conversion(
                        str_ended_transfers).split(separator)
                    ended_transfers.append(engine_file_path)
                    str_ended_transfers = separator.join(ended_transfers)
                else:
                    str_ended_transfers = engine_file_path
                cursor.execute(
                    'UPDATE workflows SET ended_transfers=? WHERE id=?',
                    (str_ended_transfers, workflow_id))
            except Exception as e:
                connection.rollback()
                cursor.close()
                connection.close()
                six.reraise(DatabaseError, DatabaseError(e), sys.exc_info()[2])
            connection.commit()
            cursor.close()
            connection.close()

    def pop_workflow_ended_transfer(self, workflow_id):
        '''
        Returns the ended transfers for a workflow and clear the ended transfer list.
        '''
        self.logger.debug("=> pop_workflow_ended_transfer")
        separator = ", "
        ended_transfers = []
        with self._lock:
            connection = self._connect()
            cursor = connection.cursor()
            try:
                str_ended_transfers = six.next(cursor.execute(
                    'SELECT ended_transfers FROM workflows WHERE id=?',
                    [workflow_id]))[0]
                if str_ended_transfers != None:
                    ended_transfers = self._string_conversion(
                        str_ended_transfers).split(separator)
                cursor.execute(
                    'UPDATE workflows SET ended_transfers=? WHERE id=?',
                    (None, workflow_id))
            except Exception as e:
                connection.rollback()
                cursor.close()
                connection.close()
                six.reraise(DatabaseError, DatabaseError(e), sys.exc_info()[2])
            connection.commit()
            cursor.close()
            connection.close()
        return ended_transfers

    #
    # WORKFLOWS

    def add_workflow(self,
                     user_id,
                     engine_workflow,
                     login=None):
        '''
        Register a workflow to the database and returns identifiers for every
        workflow element.

        * user_id *string*
          User identifier

        * engine_workflow *EngineWorkflow*

        * returns: * tuple(string, dictionary, dictionary)*
              * workflow identifier
              * dictionary tr_id -> EngineTransfer
              * dictionary job_id -> EngineJob
        '''
        # get back the workflow id first
        self.logger.debug("=> add_workflow")
        with self._lock:
            # try to allocate enough file counters before opening a new cursor
            needed_files = len(engine_workflow.transfer_mapping) \
                + len(engine_workflow.job_mapping) * 2
            self.ensure_file_numbers_available(needed_files)

            connection = self._connect()
            cursor = connection.cursor()
            name = None
            if engine_workflow.name != None:
                if sys.version_info[0] >= 3:
                    name = engine_workflow.name
                else:
                    name = engine_workflow.name.decode('utf8')
            try:
                cursor.execute('''INSERT INTO workflows
                         (user_id,
                          pickled_engine_workflow,
                          expiration_date,
                          name,
                          status,
                          last_status_update,
                          queue)
                          VALUES (?, ?, ?, ?, ?, ?, ?)''',
                              (user_id,
                                  None,
                                  engine_workflow.expiration_date,
                                  name,
                                  constants.WORKFLOW_NOT_STARTED,
                                  datetime.now(),
                                  engine_workflow.queue))

                engine_workflow.wf_id = cursor.lastrowid

                # the transfers must be registered before the jobs
                for transfer in six.itervalues(
                        engine_workflow.transfer_mapping):
                    transfer.workflow_id = engine_workflow.wf_id
                    self.add_transfer(transfer,
                                      user_id,
                                      engine_workflow.expiration_date,
                                      external_cursor=cursor)
                    if isinstance(transfer, FileTransfer):
                        engine_workflow.registered_tr[
                            transfer.engine_path] = transfer
                    else:
                        engine_workflow.registered_tr[
                            transfer.temp_path_id] = transfer

                job_info = []

                if login is None:
                    login = self.get_user_login(cursor)

                for job in six.itervalues(engine_workflow.job_mapping):
                    job.workflow_id = engine_workflow.wf_id
                    job = self.add_job(user_id,
                                       job,
                                       engine_workflow.expiration_date,
                                       external_cursor=cursor,
                                       login=login)
                    job_info.append(
                        (job.job_id, job.stdout_file, job.stderr_file))
                    engine_workflow.registered_jobs[job.job_id] = job

                pickled_workflow = pickle.dumps(engine_workflow,
                                                protocol=DB_PICKLE_PROTOCOL)

                cursor.execute('''UPDATE workflows
                          SET pickled_engine_workflow=?
                          WHERE id=?''',
                              (sqlite3.Binary(pickled_workflow),
                               engine_workflow.wf_id))
            except Exception as e:
                connection.rollback()
                cursor.close()
                connection.close()
                six.reraise(DatabaseError, DatabaseError(e), sys.exc_info()[2])
            connection.commit()
            cursor.close()
            connection.close()

        self.logger.debug("==>end of add_workflow")
        return engine_workflow

    def delete_workflow(self, wf_id):
        '''
        Remove the workflow from the database. Remove all associated jobs and transfers.

        Parameters
        ----------
        wf_id: int
        '''
        self.logger.debug("=> delete_workflow")
        self.logger.debug("wf_id is: ", wf_id)
        with self._lock:
            # set expiration date to yesterday + clean() ?
            connection = self._connect()
            cursor = connection.cursor()

            yesterday = date.today() - timedelta(days=1)

            try:
                cursor.execute(
                    'UPDATE workflows SET expiration_date=? WHERE id=?', (yesterday, wf_id))
                cursor.execute(
                    'UPDATE jobs SET expiration_date=? WHERE workflow_id=?', (yesterday, wf_id))
                cursor.execute(
                    'UPDATE transfers SET expiration_date=? WHERE workflow_id=?', (yesterday, wf_id))
                cursor.execute(
                    'UPDATE temporary_paths SET expiration_date=? WHERE workflow_id=?', (yesterday, wf_id))
            except Exception as e:
                connection.rollback()
                cursor.close()
                connection.close()
                self.vacuum()
                six.reraise(DatabaseError, DatabaseError(e), sys.exc_info()[2])

            cursor.close()
            connection.commit()
            connection.close()
            self.clean()
            self.vacuum()

    def change_workflow_expiration_date(self, wf_id, new_date, user_id):
        '''
        Change the workflow expiration date.

        @type wf_id: int
        @type new_date: datetime.datetime
        '''
        self.logger.debug("=> change_workflow_expiration_date")
        with self._lock:
            connection = self._connect()
            cursor = connection.cursor()
            self._check_workflow(connection, cursor, wf_id, user_id)
            try:
                cursor.execute(
                    'UPDATE workflows SET expiration_date=? WHERE id=?', (new_date, wf_id))
            except Exception as e:
                connection.rollback()
                cursor.close()
                connection.close()
                six.reraise(DatabaseError, DatabaseError(e), sys.exc_info()[2])
            connection.commit()
            cursor.close()
            connection.close()

    def get_engine_workflow(self, wf_id, user_id):
        '''
        Returns a EngineWorkflow object.
        The wf_id must be valid.

        Parameters
        ----------
        wf_id: int

        Returns
        -------
        engine: EngineWorkflow
            workflow object
        '''
        self.logger.debug("=> get_engine_workflow")
        with self._lock:
            connection = self._connect()
            cursor = connection.cursor()
            self._check_workflow(connection, cursor, wf_id, user_id)

            try:
                pickled_workflow = six.next(cursor.execute(
                    '''SELECT
                    pickled_engine_workflow
                    FROM workflows WHERE id=?''',
                    [wf_id]))[0]
            except Exception as e:
                cursor.close()
                connection.close()
                six.reraise(DatabaseError, DatabaseError(e), sys.exc_info()[2])
            cursor.close()
            connection.close()

        if pickled_workflow:
            if sys.version_info[0] >= 3:
                workflow = pickle.loads(pickled_workflow, encoding='latin1')
            else:
                workflow = pickle.loads(pickled_workflow)
        else:
            workflow = None

        return workflow

    def set_workflow_status(self, wf_id, status, force=False):
        '''
        Updates the workflow status in the database.
        The status must be valid (ie a string among the workflow status
        string defined in constants.WORKFLOW_STATUS)

        Parameters
        ----------
        wf_id: int
        status: str
            workflow status as defined in constants.WORKFLOW_STATUS
        '''
        self.logger.debug("=> set_workflow_status, wf_id: %s, status: %s"
                          % (wf_id, status))
        with self._lock:
            # TBI if the status is not valid raise an exception ??
            connection = self._connect()
            cursor = connection.cursor()
            try:
                prev_status = six.next(cursor.execute(
                    '''SELECT status
                    FROM workflows WHERE id=?''',
                    [wf_id]))[0]
                prev_status = self._string_conversion(prev_status)
                if force or \
                        (prev_status != constants.DELETE_PENDING and
                            prev_status != constants.KILL_PENDING):
                    cursor.execute('''UPDATE workflows
                        SET status=?,
                        last_status_update=?
                        WHERE id=?''',
                                  (status,
                                    datetime.now(),
                                    wf_id))
                    self.logger.debug("===> workflow_status updated")
                else:
                    self.logger.debug("===> (workflow_status not updated)")
            except Exception as e:
                connection.rollback()
                cursor.close()
                connection.close()
                self.logger.error(
                    "===> workflow_status update failed, error: %s, : %s"
                    % (str(type(e)), str(e)))
                six.reraise(DatabaseError, DatabaseError(e), sys.exc_info()[2])
            connection.commit()
            cursor.close()
            connection.close()

    def get_workflow_status(self, wf_id, user_id):
        '''
        Returns the workflow status stored in the database
        (updated by L{DrmaaWorkflowEngine}) and the date of its last update.
        '''
        self.logger.debug("=> get_workflow_status, wf_id: %s, user_id: %s"
            % (wf_id, user_id))
        with self._lock:
            connection = self._connect()
            cursor = connection.cursor()
            self._check_workflow(connection, cursor, wf_id, user_id)
            try:
                (status, strdate) = six.next(cursor.execute(
                    '''SELECT status, last_status_update
                    FROM workflows WHERE id=?''',
                    [wf_id]))
            except Exception as e:
                self.logger.exception("In get_workflow_status")
                cursor.close()
                connection.close()
                six.reraise(DatabaseError, DatabaseError(e), sys.exc_info()[2])
            status = self._string_conversion(status)
            date = self._str_to_date_conversion(strdate)
            cursor.close()
            connection.close()
        self.logger.debug("===> status: %s, date: %s" % (status, strdate))
        self.logger.debug("===> status: %s, date: %s" % (status, repr(date)))
        return status, date

    def get_detailed_workflow_status(self, wf_id, check_status=False):
        '''
        Gets back the status of all the workflow elements at once, minimizing
        the requests to the database.

        Parameters
        ----------
        wf_id: int
        check_status: bool (optional, default=False)
            if True, check that a workflow with status RUNNING has actually
            some running or pending jobs. If not, set the state to DONE. It
            should not happen, and if it does, it's a bug (which has actually
            happened in Soma-Workflow <= 2.8.0)

        Returns
        -------
        tuple (sequence of tuple (job_id,
                                  status,
                                  queue,
                                  exit_info,
                                  (submission_date,
                                    execution_date,
                                    ending_date)),
                sequence of tuple (transfer_id,
                                  client_file_path,
                                  client_paths,
                                  status,
                                  transfer_type),
                workflow_status,
                workflow_queue,
                sequence of tuple (temp_path_id,
                                  engine_path,
                                  status),
        )
        '''
        self.logger.debug("=> get_detailed_workflow_status, wf_id: %s" % wf_id)
        with self._lock:
            connection = self._connect()
            cursor = connection.cursor()

            try:
                # workflow status
                (wf_status, wf_queue) = six.next(cursor.execute(
                    '''SELECT
                    status,
                    queue
                    FROM workflows WHERE id=?''',
                    [wf_id]))  # supposes that the wf_id is valid

                workflow_status = ([], [], wf_status, wf_queue, [])
                # jobs
                for row in cursor.execute('''SELECT id,
                                            status,
                                            exit_status,
                                            exit_value,
                                            terminating_signal,
                                            resource_usage,
                                            submission_date,
                                            execution_date,
                                            ending_date,
                                            queue
                                     FROM jobs WHERE workflow_id=?''',
                                     [wf_id]):
                    job_id, status, exit_status, exit_value, term_signal, \
                    resource_usage, submission_date, execution_date, \
                    ending_date, queue = row

                    submission_date = self._str_to_date_conversion(
                        submission_date)
                    execution_date = self._str_to_date_conversion(
                        execution_date)
                    ending_date = self._str_to_date_conversion(ending_date)
                    queue = self._string_conversion(queue)

                    workflow_status[0].append(
                        (job_id, status, queue,
                         (exit_status, exit_value, term_signal,
                          resource_usage),
                         (submission_date, execution_date, ending_date,
                          queue)))

                # transfers
                for row in cursor.execute('''SELECT engine_file_path,
                                            client_file_path,
                                            client_paths,
                                            status,
                                            transfer_type
                                     FROM transfers WHERE workflow_id=?''',
                                     [wf_id]):
                    (engine_file_path,
                     client_file_path,
                     client_paths,
                     status,
                     transfer_type) = row

                    engine_file_path = self._string_conversion(
                        engine_file_path)
                    client_file_path = self._string_conversion(
                        client_file_path)
                    status = self._string_conversion(status)
                    transfer_type = self._string_conversion(transfer_type)
                    if client_paths:
                        client_paths = self._string_conversion(
                            client_paths).split(file_separator)
                    else:
                        client_paths = None

                    workflow_status[1].append((engine_file_path,
                                               client_file_path,
                                               client_paths,
                                               status,
                                               transfer_type))

                # temporary_paths
                for row in cursor.execute('''SELECT temp_path_id,
                                            engine_file_path,
                                            status
                                  FROM temporary_paths WHERE workflow_id=?''',
                                  [wf_id]):
                    (temp_path_id,
                     engine_file_path,
                     status) = row

                    engine_file_path = self._string_conversion(
                        engine_file_path)
                    status = self._string_conversion(status)

                    workflow_status[4].append((temp_path_id,
                                               engine_file_path,
                                               status))

            except Exception as e:
                cursor.close()
                connection.close()
                six.reraise(DatabaseError, DatabaseError(e), sys.exc_info()[2])
            cursor.close()
            connection.close()

        self.logger.debug("===> status: %s, queue: %s" % (wf_status, wf_queue))
        if check_status and wf_status == constants.WORKFLOW_IN_PROGRESS:
            done = []
            not_done = []
            for job_status in workflow_status[0]:
                if job_status[1] in (constants.DONE, constants.FAILED):
                    done.append(job_status[0])
                else:
                    not_done.append(job_status[0])
            self.logger.debug("===> ended jobs: %d, not ended: %d"
                % (len(done), len(not_done)))
            if len(not_done) == 0:
                self.logger.warning("=> Workflow status error: is RUNNING "
                                    "with no jobs left to be processed")
                self.logger.warning("=> fixing workflow status")
                self.set_workflow_status(wf_id, constants.WORKFLOW_DONE, True)
        return workflow_status

    #
    # JOBS
    def _check_job(self, connection, cursor, job_id, user_id):
        try:
            sel = cursor.execute(
                '''SELECT id
                FROM jobs
                WHERE id=? and
                      user_id=? LIMIT 1''',
                [job_id, user_id])
        except Exception as e:
            cursor.close()
            connection.close()
            six.reraise(DatabaseError, DatabaseError(e), sys.exc_info()[2])

        try:
            six.next(sel)
        except StopIteration:
            raise UnknownObjectError("The job id " + repr(job_id) + " is not "
                                     "valid or does not belong to "
                                     "user " + repr(user_id))

        return True

    def is_valid_job(self, job_id, user_id):
        self.logger.debug("=> is_valid_job")
        with self._lock:
            connection = self._connect()
            cursor = connection.cursor()
            last_status_update = None
            try:
                sel = cursor.execute(
                    '''SELECT last_status_update
                    FROM jobs
                    WHERE id=?''',
                    [job_id])
                last_status_update = six.next(sel)[0]
                count = 1
            except StopIteration:
                count = 0
            except Exception as e:
                cursor.close()
                connection.close()
                six.reraise(DatabaseError, DatabaseError(e), sys.exc_info()[2])
            cursor.close()
            connection.close()
            last_status_update = self._str_to_date_conversion(
                last_status_update)
        return (count != 0, last_status_update)


    def get_user_login(self, user_id, external_cursor=None):
        self.logger.debug("=> get_user_login")
        if not external_cursor:
            connection = self._connect()
            cursor = connection
        else:
            cursor = external_cursor
        try:
            login = six.next(cursor.execute(
                'SELECT login FROM users WHERE id=?', [user_id]))[0]
            # supposes that the user_id is valid
            login = self._string_conversion(login)
        except Exception as e:
            if not external_cursor:
                connection.rollback()
                connection.close()
            six.reraise(DatabaseError, DatabaseError(e), sys.exc_info()[2])
        if not external_cursor:
            connection.commit()
            connection.close()
        return login


    def add_job(self,
                user_id,
                engine_job,
                expiration_date=None,
                external_cursor=None,
                login=None):
        '''
        Adds a job to the database and returns its identifier.

        Parameters
        ----------
        user_id: UserIdentifier
        engine_job: EngineJob

        Returns
        -------
        job_desc: tuple
            the identifier of the job:
            (JobIdentifier, stdout_file_path, stderr_file_path)
        '''
        expiration_date = expiration_date
        if expiration_date == None:
            expiration_date = datetime.now() + timedelta(
                hours=engine_job.disposal_timeout)

        parallel_config_name = None
        nodes_number = 1
        cpu_per_node = 1
        if engine_job.parallel_job_info:
            parallel_config_name \
                = engine_job.parallel_job_info.get('config_name')
            nodes_number = engine_job.parallel_job_info.get('nodes_number', 1)
            cpu_per_node = engine_job.parallel_job_info.get('cpu_per_node', 1)
        command_info = ""
        for command_element in engine_job.plain_command():
            command_info = command_info + " " + repr(command_element)

        with self._lock:
            if not external_cursor:
                self.logger.debug("=> add_job")
                connection = self._connect()
                cursor = connection.cursor()
            else:
                cursor = external_cursor

            if login is None:
                login = self.get_user_login(user_id, cursor)

            try:

                if not engine_job.plain_stdout():
                    engine_job.stdout_file = self.generate_file_path(
                        user_id, external_cursor=cursor, login=login)
                    engine_job.stderr_file = self.generate_file_path(
                        user_id, external_cursor=cursor, login=login)
                    custom_submission = False  # the std out and err file has to be removed with the job
                else:
                    custom_submission = True  # the std out and err file won't to be removed with the job

                referenced_input_files = []
                referenced_input_temp = []
                for ft in engine_job.referenced_input_files:
                    eft = engine_job.transfer_mapping[ft]
                    if isinstance(eft, FileTransfer):
                        referenced_input_files.append(eft.engine_path)
                    else:
                        referenced_input_temp.append(eft.temp_path_id)

                referenced_output_files = []
                referenced_output_temp = []
                for ft in engine_job.referenced_output_files:
                    eft = engine_job.transfer_mapping[ft]
                    if isinstance(eft, FileTransfer):
                        referenced_output_files.append(eft.engine_path)
                    else:
                        referenced_output_temp.append(eft.temp_path_id)

                cursor.execute('''INSERT INTO jobs
                         (user_id,

                          drmaa_id,
                          expiration_date,
                          status,
                          last_status_update,
                          workflow_id,

                          command,
                          stdin_file,
                          join_errout,
                          stdout_file,
                          stderr_file,
                          working_directory,
                          custom_submission,
                          parallel_config_name,
                          nodes_number,
                          cpu_per_node,
                          queue,

                          name,
                          submission_date,
                          execution_date,
                          ending_date,

                          exit_status,
                          exit_value,
                          terminating_signal,
                          resource_usage,

                          pickled_engine_job)
                          VALUES (?, ?, ?, ?, ?,
                                  ?, ?, ?, ?, ?,
                                  ?, ?, ?, ?, ?,
                                  ?, ?, ?, ?, ?,
                                  ?, ?, ?, ?, ?, ?)''',
                              (user_id,

                                  None,  # drmaa_id
                                  expiration_date,
                                  constants.NOT_SUBMITTED,  # status
                                  datetime.now(),  # last_status_update
                                  engine_job.workflow_id,

                                  command_info,
                                  engine_job.plain_stdin(),
                                  engine_job.join_stderrout,
                                  engine_job.plain_stdout(),
                                  engine_job.plain_stderr(),
                                  engine_job.plain_working_directory(),
                                  custom_submission,
                                  parallel_config_name,
                                  nodes_number,
                                  cpu_per_node,
                                  engine_job.queue,

                                  engine_job.name,
                                  None,  # submission_date,
                                  None,  # execution_date,
                                  None,  # ending_date,
                                  None,  # exit_status,
                                  None,  # exit_value,
                                  None,  # terminating_signal,
                                  None,  # resource_usage,

                                  None  # pickled_engine_job
                               ))

                job_id = cursor.lastrowid
                engine_job.job_id = job_id
                if not engine_job.workflow_id or engine_job.workflow_id == -1:
                    pickled_engine_job = pickle.dumps(
                        engine_job, protocol=DB_PICKLE_PROTOCOL)
                    cursor.execute(
                        'UPDATE jobs SET pickled_engine_job=? WHERE id=?',
                                  (sqlite3.Binary(pickled_engine_job), job_id))

                for engine_path in referenced_input_files:
                    cursor.execute('''INSERT INTO ios (job_id,
                                             engine_file_path,
                                             is_input)
                             VALUES (?, ?, ?)''',
                                  (job_id, engine_path, True))

                for engine_path in referenced_output_files:
                    cursor.execute('''INSERT INTO ios (job_id,
                                             engine_file_path,
                                             is_input)
                            VALUES (?, ?, ?)''',
                                   (job_id, engine_path, False))

                for temp_path_id in referenced_input_temp:
                    cursor.execute('''INSERT INTO ios_tmp (job_id,
                                             temp_path_id,
                                             is_input)
                             VALUES (?, ?, ?)''',
                                  (job_id, temp_path_id, True))

                for temp_path_id in referenced_output_temp:
                    cursor.execute('''INSERT INTO ios_tmp (job_id,
                                             temp_path_id,
                                             is_input)
                             VALUES (?, ?, ?)''',
                                  (job_id, temp_path_id, False))

            except Exception as e:
                if not external_cursor:
                    connection.rollback()
                    cursor.close()
                    connection.close()
                six.reraise(DatabaseError, DatabaseError(e), sys.exc_info()[2])
            if not external_cursor:
                connection.commit()
                cursor.close()
                connection.close()

        return engine_job

    def get_engine_job(self, job_id, user_id):
        '''
        Returns a EngineJob object.
        The job_id must be valid.

        @type job_id: C{JobIdentifier}
        @rtype: C{EngineJob}
        @return: workflow object
        '''
        self.logger.debug("=> get_engine_job")
        with self._lock:
            connection = self._connect()
            cursor = connection.cursor()
            self._check_job(connection, cursor, job_id, user_id)
            try:
                (pickled_job, workflow_id) = six.next(cursor.execute(
                    '''SELECT
                    pickled_engine_job,
                    workflow_id
                    FROM jobs WHERE id=?''', [job_id]))
            except Exception as e:
                cursor.close()
                connection.close()
                six.reraise(DatabaseError, DatabaseError(e), sys.exc_info()[2])
            cursor.close()
            connection.close()

        if pickled_job:
            if sys.version_info[0] >= 3:
                job = pickle.loads(pickled_job, encoding='latin1')
            else:
                job = pickle.loads(pickled_job)
            job.job_id = job_id
        else:
            job = None

        return (job, workflow_id)

    def delete_job(self, job_id):
        '''
        Remove the job from the database. Remove all associated transfered files if
        their expiration date passed and they are not used by any other job.

        @type job_id:
        '''
        self.logger.debug("=> delete_job")
        with self._lock:
            # set expiration date to yesterday + clean() ?
            connection = self._connect()
            cursor = connection.cursor()

            yesterday = date.today() - timedelta(days=1)

            try:
                cursor.execute(
                    'UPDATE jobs SET expiration_date=? WHERE id=?', (yesterday, job_id))

            except Exception as e:
                connection.rollback()
                cursor.close()
                connection.close()
                six.reraise(DatabaseError, DatabaseError(e), sys.exc_info()[2])

            cursor.close()
            connection.commit()
            connection.close()
            self.clean()

    def set_queue(self, queue_name, job_ids, wf_id=None):
        '''
        job_ids: list of job_id

        queue_name: string
        '''
        with self._lock:
            # TBI if the status is not valid raise an exception ??
            connection = self._connect()
            cursor = connection.cursor()
            try:
                if wf_id != None:
                    cursor.execute(
                        '''UPDATE workflows SET queue=? WHERE id=?''',
                        (queue_name, wf_id))

                cursor.execute(
                    '''UPDATE jobs SET queue=? WHERE id in (%s)'''
                    % ','.join(['?'] * len(job_ids)),
                    list(itertools.chain((queue_name, ), job_ids)))
            except Exception as e:
                connection.rollback()
                cursor.close()
                connection.close()
                six.reraise(DatabaseError, DatabaseError(e), sys.exc_info()[2])
            connection.commit()
            cursor.close()
            connection.close()

    def set_jobs_status(self, job_status, force=False):
        '''
        job_status: dictionary: job_id -> status
        '''
        self.logger.debug("=> set_jobs_status")
        with self._lock:
            # TBI if the status is not valid raise an exception ??
            connection = self._connect()
            statuses = []

            # execute all queries before writing in the database, it's
            # more efficient.
            nmax = sqlite3_max_variable_number()
            if nmax == 0:
                nmax = len(job_status)
            sel = []
            nchunks = int(math.ceil(float(len(job_status)) / nmax))
            jkeys = keys(job_status)
            for chunk in range(nchunks):
                if chunk < nchunks - 1:
                    n = nmax
                else:
                    n = len(job_status) - chunk * nmax
                sel = connection.execute(
                    ''' SELECT id,
                            status,
                            last_status_update,
                            execution_date,
                            ending_date
                    FROM jobs WHERE id IN (%s)'''
                    % ','.join('?' * n), jkeys[chunk * nmax:chunk * nmax + n])
                for (job_id, previous_status, last_update, execution_date,
                     ending_date) in sel:
                    status = job_status[job_id]
                    previous_status = self._string_conversion(
                        previous_status)
                    execution_date = self._str_to_date_conversion(
                        execution_date)
                    ending_date = self._str_to_date_conversion(ending_date)
                    statuses.append((job_id, status, previous_status,
                                     last_update, execution_date,
                                     ending_date))

            cursor = connection.cursor()
            now = datetime.now()
            date_to_update = []
            try:
                for (job_id, status, previous_status, last_update,
                     execution_date, ending_date) in statuses:
                    do_update = force or \
                        (previous_status != constants.DELETE_PENDING and
                          previous_status != constants.KILL_PENDING)
                    if previous_status != status:
                        if not execution_date \
                                and status == constants.RUNNING:
                            execution_date = now
                        if not ending_date and status == constants.DONE \
                                or status == constants.FAILED:
                            ending_date = now
                            if not execution_date:
                                execution_date = now
                    else:
                        # if status has not changed, do not update to
                        # save load on the database
                        do_update = False
                        # update just last_status_update after a given
                        # time (typically 30 s), all jobs at once
                        if force or now \
                                - self._str_to_date_conversion(last_update) \
                                > update_interval:
                            date_to_update.append(job_id)
                    if do_update:
                        cursor.execute('''UPDATE jobs SET status=?,
                                            last_status_update=?,
                                            execution_date=?,
                                            ending_date=? WHERE id=?''',
                                       (status, now, execution_date,
                                        ending_date, job_id))
                if len(date_to_update) != 0:
                    # update last_status_update for all jobs which may
                    # become outdated
                    nmax -= 1
                    nchunks = int(math.ceil(float(len(date_to_update)) / nmax))
                    for chunk in range(nchunks):
                        if chunk < nchunks - 1:
                            n = nmax
                        else:
                            n = len(date_to_update) - chunk * nmax
                        cursor.execute(
                            'UPDATE jobs SET last_status_update=? '
                            'WHERE id IN (%s)'
                            % ','.join(['?'] * n),
                            [now] + date_to_update[chunk * nmax:
                                                   chunk * nmax + n])
            except Exception as e:
                connection.rollback()
                cursor.close()
                connection.close()
<<<<<<< HEAD
                six.reraise(DatabaseError, DatabaseError(e), sys.exc_info()[2])
            connection.commit()
=======
                raise (DatabaseError, DatabaseError(e), sys.exc_info()[2])
            #connection.commit()
            try:
                connection.commit()
            except:
                print('DB error on file:', self._database_file, file=sys.stderr)
                print(os.stat(self._database_file), file=sys.stderr)
                try:
                    import subprocess32 as subprocess
                except:
                    import subprocess
                print('filesystems:', file=sys.stderr)
                print(subprocess.check_output(['df', '-h']), file=sys.stderr)
                print('from thread:', threading.current_thread(), file=sys.stderr)
                raise
>>>>>>> 4a96c3d2
            cursor.close()
            connection.close()

    def set_job_status(self, job_id, status, force=False):
        '''
        Updates the job status in the database.
        The status must be valid (ie a string among the job status
        string defined in constants.JOB_STATUS

        @type  status: string
        @param status: job status as defined in constants.JOB_STATUS
        '''
        self.logger.debug("=> set_job_status")
        with self._lock:
            # TBI if the status is not valid raise an exception ??
            connection = self._connect()
            sel = connection.execute(
                        ''' SELECT status,
                              execution_date,
                              ending_date
                        FROM jobs WHERE id=?''',
                        [job_id])
            try:
                (previous_status,
                 execution_date,
                 ending_date) = six.next(sel)
            except StopIteration:
                # job does not exist
                connection.close()
                return

            previous_status = self._string_conversion(previous_status)
            execution_date = self._str_to_date_conversion(
                execution_date)
            ending_date = self._str_to_date_conversion(ending_date)
            if previous_status != status:
                if not execution_date and status == constants.RUNNING:
                    execution_date = datetime.now()
                if not ending_date and status == constants.DONE or \
                    status == constants.FAILED:
                    ending_date = datetime.now()
                    if not execution_date:
                        execution_date = datetime.now()
            if force or \
                    (previous_status != constants.DELETE_PENDING and
                     previous_status != constants.KILL_PENDING):
                try:
                    connection.execute('''UPDATE jobs SET status=?,
                                          last_status_update=?,
                                          execution_date=?,
                                          ending_date=? WHERE id=?''',
                                  (status, datetime.now(),
                                    execution_date, ending_date,
                                    job_id))
                except Exception as e:
                    connection.rollback()
                    connection.close()
                    six.reraise(DatabaseError, DatabaseError(e), sys.exc_info()[2])
            connection.commit()
            connection.close()

    def get_job_status(self, job_id, user_id):
        '''
        Returns the job status stored in the database and
        the date of its last update.
        Raise UnknownObjectError if the job_id is not valid or belongs to an
        other user.
        '''
        self.logger.debug("=> get_job_status")
        with self._lock:
            connection = self._connect()
            cursor = connection.cursor()
            self._check_job(connection, cursor, job_id, user_id)
            try:
                (status,
                 strdate) = six.next(cursor.execute(
                    '''SELECT status, last_status_update
                    FROM jobs
                    WHERE id=?''',
                    [job_id]))

            except Exception as e:
                cursor.close()
                connection.close()
                six.reraise(DatabaseError, DatabaseError(e), sys.exc_info()[2])
            status = self._string_conversion(status)
            date = self._str_to_date_conversion(strdate)
            cursor.close()
            connection.close()

        return (status, date)

    def set_submission_information(self, drmaa_ids, submission_date):
        '''
        Set the submission information of the job and reset information
        related to the job submission (execution_date, ending_date,
        exit_status, exit_value, terminating_signal, resource_usage) .

        *drmaa_ids: dictionary job_id -> drmaa_id
        *submission_date: submission date if the job was submitted
        '''
        self.logger.debug("=> set_submission_information")
        with self._lock:
            connection = self._connect()
            cursor = connection.cursor()
            try:
                for job_id, drmaa_id in six.iteritems(drmaa_ids):
                    cursor.execute('''UPDATE jobs
                            SET drmaa_id=?,
                                submission_date=?,
                                status=?,
                                last_status_update=?,
                                exit_status=?,
                                exit_value=?,
                                terminating_signal=?,
                                resource_usage=?,
                                execution_date=?,
                                ending_date=?
                                WHERE id=?''',
                                  (drmaa_id,
                                   submission_date,
                                   constants.UNDETERMINED,
                                   datetime.now(),
                                   None,
                                   None,
                                   None,
                                   None,
                                   None,
                                   None,
                                   job_id))
            except Exception as e:
                connection.rollback()
                cursor.close()
                connection.close()
                six.reraise(DatabaseError, DatabaseError(e), sys.exc_info()[2])
            connection.commit()
            cursor.close()
            connection.close()

    def get_drmaa_job_id(self, job_id):
        '''
        Returns the DRMAA job id associated with the job.
        Returns None if the job_id is not valid.

        @type job_id: C{JobIdentifier}
        @rtype: string
        @return: DRMAA job identifier (job identifier on DRMS if submitted via DRMAA)
        '''
        self.logger.debug("=> get_drmaa_job_id")
        with self._lock:
            connection = self._connect()
            cursor = connection.cursor()
            try:
                sel = cursor.execute(
                    'SELECT drmaa_id FROM jobs WHERE id=?',
                    [job_id])
            except Exception as e:
                cursor.close()
                connection.close()
                six.reraise(DatabaseError, DatabaseError(e), sys.exc_info()[2])

            try:
                drmaa_id = six.next(sel)[0]
            except StopIteration:
                drmaa_id = None

            cursor.close()
            connection.close()
            return drmaa_id

    def get_std_out_err_file_path(self, job_id, user_id):
        '''
        Returns the path of the standard output and error files.
        The job_id must be valid.

        @type job_id: C{JobIdentifier}
        @rtype: tuple
        @return: (stdout_file_path, stderr_file_path)
        '''
        self.logger.debug("=> get_std_out_err_file_path")
        with self._lock:
            connection = self._connect()
            cursor = connection.cursor()
            try:
                sel = cursor.execute(
                    'SELECT stdout_file, stderr_file FROM jobs WHERE id=?',
                    [job_id])
            except Exception as e:
                cursor.close()
                connection.close()
                six.reraise(DatabaseError, DatabaseError(e), sys.exc_info()[2])

            try:
                result = six.next(sel)
            except StopIteration:
                cursor.close()
                connection.close()
                raise UnknownObjectError("The job id " + repr(job_id)
                                         + " is not valid or does not belong "
                                         "to user " + repr(user_id))

            cursor.close()
            connection.close()
        stdout_file_path = self._string_conversion(result[0])
        stderr_file_path = self._string_conversion(result[1])
        return (stdout_file_path, stderr_file_path)

    def get_job_exit_info(self, job_id, user_id):
        '''
        Returns the job exit informations.

        @type job_id: C{JobIdentifier}
        @rtype: tuple
        @return: (exit_status, exit_value, terminating_signal, resource_usage)
        '''
        self.logger.debug("=> get_job_exit_info")
        with self._lock:
            connection = self._connect()
            cursor = connection.cursor()
            self._check_job(connection, cursor, job_id, user_id)
            try:
                result = six.next(cursor.execute(
                    '''SELECT exit_status,
                              exit_value,
                              terminating_signal,
                              resource_usage
                    FROM jobs WHERE id=?''',
                    [job_id]))
            except Exception as e:
                cursor.close()
                connection.close()
                six.reraise(DatabaseError, DatabaseError(e), sys.exc_info()[2])
            cursor.close()
            connection.close()
        exit_status = self._string_conversion(result[0])
        exit_value = result[1]
        terminating_signal = self._string_conversion(result[2])
        resource_usage = self._string_conversion(result[3])

        return (exit_status, exit_value, terminating_signal, resource_usage)

    def set_jobs_exit_info(self, job_dict):
        self.logger.debug("=> set_jobs_exit_info")
        with self._lock:
            connection = self._connect()
            cursor = connection.cursor()
            try:
                for job_id, job in six.iteritems(job_dict):
                    self.set_job_exit_info(job_id,
                                           job.exit_status,
                                           job.exit_value,
                                           job.terminating_signal,
                                           job.str_rusage,
                                           cursor)
            except Exception as e:
                cursor.close()
                connection.close()
                six.reraise(DatabaseError, DatabaseError(e), sys.exc_info()[2])
            connection.commit()
            cursor.close()
            connection.close()

    def set_job_exit_info(self,
                          job_id,
                          exit_status,
                          exit_value,
                          terminating_signal,
                          resource_usage,
                          external_cursor=None):
        '''
        Record the job exit status in the database.
        The status must be valid (ie a string among the exit job status
        string defined in L{WorkflowDatabaseServer}.

        @type  job_id: C{JobIdentifier}
        @param job_id: job identifier
        @type  exit_status: string
        @param exit_status: exit status string as defined in L{WorkflowDatabaseServer}
        @type  exit_value: int or None
        @param exit_value: if the status is FINISHED_REGULARLY, it contains the operating
        system exit code of the job.
        @type  terminating_signal: string or None
        @param terminating_signal: if the status is FINISHED_TERM_SIG, it contain a representation
        of the signal that caused the termination of the job.
        @type  resource_usage: string
        @param resource_usage: contain the resource usage information of
        the job.
        '''
        with self._lock:
            # TBI if the status is not valid raise an exception ??
            if not external_cursor:
                self.logger.debug("=> set_job_exit_info")
                connection = self._connect()
                cursor = connection.cursor()
            else:
                cursor = external_cursor
            try:
                cursor.execute('''UPDATE jobs SET exit_status=?,
                                      exit_value=?,
                                      terminating_signal=?,
                                      resource_usage=?
                                      WHERE id=?''',
                              (exit_status,
                                exit_value,
                                terminating_signal,
                                resource_usage,
                                job_id)
                                )
            except Exception as e:
                if not external_cursor:
                    connection.rollback()
                    cursor.close()
                    connection.close()
                six.reraise(DatabaseError, DatabaseError(e), sys.exc_info()[2])
            if not external_cursor:
                connection.commit()
                cursor.close()
                connection.close()

    def _string_conversion(self, string):
        # return string
        if string:
            if sys.version_info[0] < 3:
                return string.encode('utf-8')
            else:
                if isinstance(string, bytes):
                    return string.decode('utf-8')
        return string

    def _str_to_date_conversion(self, strdate):
        if strdate:
            if sys.version_info[0] < 3:
                strdate = strdate.encode('utf-8')
            # this is a hack to avoid issues because
            # for an undetermined reason the date may be stored in
            # a different format in the database.
            try:
                date = datetime.strptime(strdate, strtime_format)
            except ValueError:
                date = datetime.strptime(strdate, '%Y-%m-%d')
        else:
            date = None
        return date

    # DATABASE QUERYING ##############################
    # JOBS
    def get_jobs(self, user_id, job_ids=None):
        '''
        Returns the jobs owned by the user or
        specified in the sequence job_ids

        @type user_id: C{UserIdentifier}
        @rtype: sequence of C{JobIdentifier}
        @returns: jobs owned by the user
        '''
        self.logger.debug("=> get_jobs")
        if not job_ids:
            request = '''SELECT id,
                          name,
                          command,
                          submission_date
                    FROM jobs
                    WHERE user_id=? and ( workflow_id ISNULL or workflow_id=-1 )'''
            argument = [user_id]
        else:
            request = '''SELECT id,
                          name,
                          command,
                          submission_date
                  FROM jobs WHERE id IN (? '''
            for i in range(1, len(job_ids)):
                request = request + ",? "
            request = request + ")"
            argument = job_ids

        with self._lock:
            connection = self._connect()
            cursor = connection.cursor()
            result = {}
            try:
                for row in cursor.execute(request, argument):
                    jid, name, command, submission_date = row
                    result[jid] = (self._string_conversion(name),
                                   self._string_conversion(command),
                                   self._str_to_date_conversion(submission_date))
            except Exception as e:
                cursor.close()
                connection.close()
                six.reraise(DatabaseError, DatabaseError(e), sys.exc_info()[2])

            cursor.close()
            connection.close()

            return result

    def nb_running_jobs(self, user_id, queue_name=None):
        '''
        Returns the number of job of the user with the status
        constants.RUNNING or constants.QUEUED_ACTIVE in the queue queue_name.

        Running and queued jobs are added since the use of it it to limit
        the number of jobs that can get running simultaneously.

        Parameters
        ----------
        user_id: UserIdentifier
        queue_name: str or None

        Returns
        -------
        number of jobs: int
        '''
        self.logger.debug("=> nb_running_jobs")
        return self.nb_jobs(user_id, queue_name,
                            [constants.RUNNING, constants.QUEUED_ACTIVE])

    def nb_queued_jobs(self, user_id, queue_name=None):
        '''
        Returns the number of job of the user with the status
        constants.QUEUED_ACTIVE in the queue queue_name.

        Parameters
        ----------
        user_id: UserIdentifier
        queue_name: str or None

        Returns
        -------
        number of jobs: int
        '''
        self.logger.debug("=> nb_queued_jobs")
        return self.nb_jobs(user_id, queue_name, [constants.QUEUED_ACTIVE])

    def nb_jobs(self, user_id, queue_name, status):
        '''
        Returns the number of job of the user with the given statuses
        in the queue queue_name.

        Parameters
        ----------
        user_id: UserIdentifier
        queue_name: str or None
        status: str among constants.JOB_STATUS, or list

        Returns
        -------
        number of jobs: int
        '''
        if not isinstance(status, list) and not isinstance(status, tuple):
            status = [status]
        with self._lock:
            connection = self._connect()
            cursor = connection.cursor()
            try:
                if queue_name != None:
                    count = six.next(cursor.execute(
                        "SELECT count(*) FROM jobs WHERE "
                        "user_id=? and ( status=?"
                        + " or status=?" * len(status) + ") "
                        "and queue=?",
                        [user_id,]
                        + status
                        + [constants.UNDETERMINED,
                           queue_name]))[0]
                else:
                    count = six.next(cursor.execute(
                        "SELECT count(*) FROM jobs WHERE "
                        "user_id=? and ( status=?"
                        + " or status=?" * len(status) + ") "
                        "and queue ISNULL",
                        [user_id,]
                        + status
                        + [constants.UNDETERMINED]))[0]
            except Exception as e:
                cursor.close()
                connection.close()
                six.reraise(DatabaseError, DatabaseError(e), sys.exc_info()[2])

            cursor.close()
            connection.close()
            return count

    def jobs_to_delete_and_kill(self, user_id):
        '''
        Returns the id of the job with the status constants.DELETE_PENDING

        @type user_id: C{UserIdentifier}
        @rtype: sequence of C{JobIdentifier}
        @returns: job with status constants.DELETE_PENDING
        '''
        self.logger.debug("=> jobs_to_delete_and_kill")
        with self._lock:
            connection = self._connect()
            cursor = connection.cursor()
            job_to_delete_ids = []
            job_to_kill_ids = []
            try:
                for row in cursor.execute("SELECT id FROM jobs "
                                          "WHERE user_id=? AND status=?",
                                          [user_id, constants.DELETE_PENDING]):
                    jid = row[0]
                    job_to_delete_ids.append(jid)
                for row in cursor.execute("SELECT id FROM jobs "
                                          "WHERE user_id=? AND status=?",
                                          [user_id, constants.KILL_PENDING]):
                    jid = row[0]
                    job_to_kill_ids.append(jid)
            except Exception as e:
                cursor.close()
                connection.close()
                six.reraise(DatabaseError, DatabaseError(e), sys.exc_info()[2])

            cursor.close()
            connection.close()
            return (job_to_delete_ids, job_to_kill_ids)

    # TRANSFERS
    def get_transfers(self, user_id, transfer_ids=None):
        '''
        Returns the transfers owned by the user or
        specified in the sequence transfer_ids

        @type user_id: C{UserIdentifier}
        @rtype: sequence of engine file path
        @returns: engine file path associated with a transfer owned by the user
        '''
        self.logger.debug("=> get_transfers")
        if not transfer_ids:
            request = '''SELECT engine_file_path,
                          client_file_path,
                          expiration_date,
                          client_paths
                    FROM transfers
                    WHERE user_id=? and (workflow_id ISNULL or workflow_id=-1 )'''
            argument = [user_id]
        else:
            request = '''SELECT engine_file_path,
                          client_file_path,
                          expiration_date,
                          client_paths
                  FROM transfers WHERE engine_file_path IN (? '''
            for i in range(1, len(transfer_ids)):
                request = request + ",? "
            request = request + ")"
            argument = transfer_ids

        with self._lock:
            connection = self._connect()
            cursor = connection.cursor()
            result = {}
            try:
                for row in cursor.execute(request, argument):
                    engine_file, client_file_path, expiration_date, client_paths = row
                    engine_file = self._string_conversion(engine_file)
                    if client_paths:
                        client_paths = self._string_conversion(
                            client_paths).split(file_separator)
                    else:
                        client_paths = None
                    result[engine_file] = (
                        self._string_conversion(client_file_path),
                        self._str_to_date_conversion(
                            expiration_date),
                        client_paths)
            except Exception as e:
                cursor.close()
                connection.close()
                six.reraise(DatabaseError, DatabaseError(e), sys.exc_info()[2])
            cursor.close()
            connection.close()
        return result

    def get_temporaries(self, user_id, temp_ids=None):
        '''
        Returns the temporary paths owned by the user or
        specified in the sequence transfer_ids

        @type user_id: C{UserIdentifier}
        @rtype: sequence of temporary path id
        @returns: engine temporary path ids associated with a temporary path owned by the user
        '''
        self.logger.debug("=> get_transfers")
        if not transfer_ids:
            request = '''SELECT temp_path_id,
                          engine_file_path,
                          expiration_date,
                    FROM temporary_paths
                    WHERE user_id=? and (workflow_id ISNULL or workflow_id=-1 )'''
            argument = [user_id]
        else:
            request = '''SELECT temp_path_id,
                          engine_file_path,
                          expiration_date,
                  FROM temporary_paths WHERE temp_path_id IN (? '''
            for i in range(1, len(transfer_ids)):
                request = request + ",? "
            request = request + ")"
            argument = transfer_ids

        with self._lock:
            connection = self._connect()
            cursor = connection.cursor()
            result = {}
            try:
                for row in cursor.execute(request, argument):
                    temp_path_id, engine_file, expiration_date = row
                    if engine_file:
                        engine_file = self._string_conversion(engine_file)
                    result[temp_path_id] = (
                        self._string_conversion(engine_file),
                        self._str_to_date_conversion(expiration_date))
            except Exception as e:
                cursor.close()
                connection.close()
                six.reraise(DatabaseError, DatabaseError(e), sys.exc_info()[2])
            cursor.close()
            connection.close()
        return result

    # WORKFLOWS
    def _check_workflow(self, connection, cursor, wf_id, user_id):
        try:
            sel = cursor.execute(
                '''SELECT id
                FROM workflows
                WHERE id=? and
                      user_id=? LIMIT 1''',
                [wf_id, user_id])
        except Exception as e:
            cursor.close()
            connection.close()
            six.reraise(DatabaseError, DatabaseError(e), sys.exc_info()[2])

        try:
            six.next(sel)
        except StopIteration:
            raise UnknownObjectError("The workflow id " + repr(wf_id)
                                     + " is not valid or does not belong to "
                                     "user " + repr(user_id))

    def is_valid_workflow(self, wf_id, user_id):
        self.logger.debug("=> is_valid_workflow")
        with self._lock:
            connection = self._connect()
            cursor = connection.cursor()
            last_status_update = None
            try:
                sel = cursor.execute(
                    '''SELECT
                    last_status_update
                    FROM workflows
                    WHERE id=?''',
                    [wf_id])
            except Exception as e:
                cursor.close()
                connection.close()
                six.reraise(DatabaseError, DatabaseError(e), sys.exc_info()[2])

            try:
                last_status_update = six.next(sel)[0]
                valid = True
            except StopIteration:
                valid = False

            cursor.close()
            connection.close()

            last_status_update = self._str_to_date_conversion(
                last_status_update)
        return (valid, last_status_update)

    def get_workflows(self, user_id, workflow_ids=None):
        '''
        Returns information about the workflows owned by the user or
        specified in the sequence workflow_ids

        @type user_id: C{UserIdentifier}
        @rtype: sequence of workflows id
        '''
        self.logger.debug("=> get_workflows")
        if not workflow_ids:
            request = "SELECT id, name, expiration_date FROM workflows WHERE user_id=?"
            argument = [user_id]
        else:
            request = '''SELECT id, name, expiration_date
                   FROM workflows WHERE id IN (? '''
            for i in range(1, len(workflow_ids)):
                request = request + ",? "
            request = request + ")"
            argument = workflow_ids

        with self._lock:
            self.logger.debug("=> get_workflows, within lock")
            connection = self._connect()
            cursor = connection.cursor()
            result = {}

            try:
                for row in cursor.execute(request, argument):
                    wf_id, name, expiration_date = row
                    result[wf_id] = (self._string_conversion(name),
                                     self._str_to_date_conversion(expiration_date))
            except Exception as e:
                self.logger.exception("=> get_workflows, an exception occurred!")
                cursor.close()
                connection.close()
                six.reraise(DatabaseError, DatabaseError(e), sys.exc_info()[2])
            cursor.close()
            connection.close()
        return result

    def workflows_to_delete_and_kill(self, user_id):
        '''
        Returns the id of the workfows with the status constants.DELETE_PENDING

        Parameters
        ----------
        user_id: UserIdentifier

        Returns
        -------
        workflows: sequence of int
            workflows with status constants.DELETE_PENDING
        '''
        self.logger.debug("=> workflows_to_delete_and_kill")
        with self._lock:
            connection = self._connect()
            cursor = connection.cursor()
            wf_to_delete_ids = []
            wf_to_kill_ids = []
            try:
                for row in cursor.execute("SELECT id FROM workflows "
                                          "WHERE user_id=? AND status=?",
                                          [user_id, constants.DELETE_PENDING]):
                    wf_id = row[0]
                    wf_to_delete_ids.append(wf_id)
                for row in cursor.execute("SELECT id FROM workflows "
                                          "WHERE user_id=? AND status=?",
                                          [user_id, constants.KILL_PENDING]):
                    wf_id = row[0]
                    wf_to_kill_ids.append(wf_id)
            except Exception as e:
                cursor.close()
                connection.close()
                six.reraise(DatabaseError, DatabaseError(e), sys.exc_info()[2])

            cursor.close()
            connection.close()
            return (wf_to_delete_ids, wf_to_kill_ids)


    #<|MERGE_RESOLUTION|>--- conflicted
+++ resolved
@@ -2489,11 +2489,7 @@
                 connection.rollback()
                 cursor.close()
                 connection.close()
-<<<<<<< HEAD
-                six.reraise(DatabaseError, DatabaseError(e), sys.exc_info()[2])
-            connection.commit()
-=======
-                raise (DatabaseError, DatabaseError(e), sys.exc_info()[2])
+                six.reraise(DatabaseError, DatabaseError(e), sys.exc_info()[2])
             #connection.commit()
             try:
                 connection.commit()
@@ -2508,7 +2504,6 @@
                 print(subprocess.check_output(['df', '-h']), file=sys.stderr)
                 print('from thread:', threading.current_thread(), file=sys.stderr)
                 raise
->>>>>>> 4a96c3d2
             cursor.close()
             connection.close()
 
