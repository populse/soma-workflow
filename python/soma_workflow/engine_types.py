
'''
@author: Soizic Laguitton

@organization: I2BM, Neurospin, Gif-sur-Yvette, France
@organization: CATI, France
@organization: U{IFR 49<http://www.ifr49.org>}

@license: U{CeCILL version 2<http://www.cecill.info/licences/Licence_CeCILL_V2-en.html>}
'''


'''
Engine jobs, workflows and file transfers are defined in a separated
module because of the dependencies of the engine module.
The class EngineJob, EngineWorkflow and EngineTransfer can thus be
uses on the client side (in the GUI for example) without importing
module required in the engine module.
'''

import os
import logging
import tempfile
import weakref
import six
import time

from soma_workflow.errors import JobError, WorkflowError
import soma_workflow.constants as constants
from soma_workflow.client import Job, BarrierJob, SpecialPath, FileTransfer, \
    Workflow, SharedResourcePath, TemporaryPath, OptionPath, Group

# python 2/3 compatibility
import sys
if sys.version_info[0] >= 3:
    basestring = str
    unicode = str

class EngineJob(Job):
    '''
    This object represents a Job, i.e. an individual processing task, on the
    server side. It is able to build server representations of SpecialPath
    objets, i.e. files which path is server-dependant (transfered files,
    temporary files, etc.). Its role is then to generate the
    command actually run on server side.

    There should be only one Engine (i.e. server side) version of
    TemporaryPath and FileTransfer objects, these engine representations are
    stored in the transfer_mapping dictionary and shared between jobs of a
    same workflow.

    Parameters
    ----------
    client_job : Job
        Client representation of the job.
    queue : str
        Name of the queue to which the job was submitted.
    workflow_id
        Identifier of the workflow to which the job belong.
    path_translation : dict
        Dictionary mapping namespaces and SharedResourcePath's uuid to the
        server translation of the path.
    transfer_mapping : dict
        Mapping between client side objects (:obj:`FileTransfer` and
        :obj:`TemporaryPath`) and their server side equivalent
        (:obj:`EngineTransfer` and :obj:`EngineTemporaryPath`).
    parallel_job_submission_info
        Configuration of the prallel submission.
    container_command: list or None
        container (docker / singularity) command prefix to be prepended to
        the commandline
    '''

    # job id
    job_id = None
    # workflow id
    workflow_id = None
    # user_id
    _user_id = None
    # string
    drmaa_id = None
    # name of the queue to be used to submit jobs, str
    queue = None
    # job status as defined in constants.JOB_STATUS. string
    status = None
    # last status update date
    last_status_update = None
    # exit status string as defined in constants. JOB_EXIT_STATUS
    exit_status = None
    # contains operating system exit value if the status is FINISHED_REGULARLY.
    # int or None
    exit_value = None

    str_rusage = None
    # contain a representation of the signal if the status is FINISHED_TERM_SIG.
    # string or None
    terminating_signal = None

    expiration_date = None

    # mapping between FileTransfer and actual EngineTransfer which are valid on
    # the system.
    # dictionary: FileTransfer -> EngineTransfer
    transfer_mapping = None

    # mapping between SpecialPath objects and their server (engine) version
    path_mapping = None

    # mapping between CommonPath and actual concatenated path, which should
    # be the same
    # dictionary: OptionPath -> string (path)
    com_mapping = None

    path_translation = None

    logger = None

    def __init__(self,
                 client_job,
                 queue,
                 workflow_id=-1,
                 path_translation=None,
                 transfer_mapping=None,
                 parallel_job_submission_info=None,
                 container_command=None):

        super(EngineJob, self).__init__(client_job.command,
                                        client_job.referenced_input_files,
                                        client_job.referenced_output_files,
                                        client_job.stdin,
                                        client_job.join_stderrout,
                                        client_job.disposal_timeout,
                                        client_job.name,
                                        client_job.stdout_file,
                                        client_job.stderr_file,
                                        client_job.working_directory,
                                        client_job.parallel_job_info,
                                        client_job.priority,
                                        client_job.native_specification)

        self.job_id = -1

        self.drmaa_id = None
        self.status = constants.NOT_SUBMITTED
        self.exit_status = None
        self.exit_value = None
        self.terminating_signal = None

        self.workflow_id = workflow_id
        self.queue = queue

        self.path_translation = path_translation
        self.container_command = container_command

        if not transfer_mapping:
            self.transfer_mapping = {}
        else:
            self.transfer_mapping = transfer_mapping
        self.path_mapping = {}
        if isinstance(client_job, BarrierJob):
            self.is_barrier = True
        else:
            self.is_barrier = False

        self._map(parallel_job_submission_info)

    def _map(self, parallel_job_submission_info):
        '''
        Fill the transfer_mapping and srp_mapping attributes.
        + check the types of the Job arguments.
        '''
        if not self.command and not self.is_barrier:
            raise JobError("The command attribute is the only required "
                           "attribute of Job.")

        if self.parallel_job_info:
            parallel_config_name, max_node_number = self.parallel_job_info
            if not parallel_job_submission_info:
                raise JobError("No parallel information was registered for the "
                               " current resource. A parallel job can not be submitted")
            if parallel_config_name not in parallel_job_submission_info:
                raise JobError("The parallel job can not be submitted because the "
                               "parallel configuration %s is missing." % (configuration_name))
                # potential bug should configuration_name be parallel_config_name

        def map_and_register(file, mode=None, addTo=[]):
            '''
            Helper function to register SpecialPath objects and map them
            to teir engine representation.

            Args:
                file (:obj:`list` or :obj:`tuple` or :obj:`str` or
                    :obj:`SpecialPath`): File, command or command elements
                    that should be analyzed and registered.
                mode (str): If "Command", checks that FileTransfer and
                    TemporaryPath objects were referenced in
                    self.referenced_input_files or
                    self.referenced_output_files.
                            If "File", and `file` is a string, convert it to
                    its abspath value.
                addTo (:obj:`list` of :obj:`str`): If `addTo` contains "Input",
                    and `file` is a SpecialPath, it will be added to
                    self.referenced_input_files. If `addTo` contains "Output",
                    it will be added to self.referenced_output_files.
            '''
            if isinstance(file, tuple) or isinstance(file, list):
                for f in file:
                    map_and_register(f)
                return
            if file:
                if isinstance(file, OptionPath):
                    if not file in self.path_mapping:
                        self.path_mapping[file] = EngineOptionPath(file, self.transfer_mapping, self.path_translation)
                        true_file = file.parent_path
                    else:
                        return
                else:
                    true_file = file
                if isinstance(true_file, TemporaryPath) or isinstance(true_file, FileTransfer):
                    if not true_file in self.transfer_mapping:
                        if mode=="Command" and \
                           not true_file in self.referenced_input_files and \
                           not true_file in self.referenced_output_files:
                            raise JobError("FileTransfer and TemporaryPath objets used in the "
                                           "command must be declared in the Job "
                                           "attributes: referenced_input_files "
                                           "and referenced_output_files.")
                        engine = None
                        if isinstance(true_file, EngineTransfer) or isinstance(true_file, EngineTemporaryPath):
                            engine = true_file
                        elif isinstance(true_file, FileTransfer):
                            engine = EngineTransfer(true_file)
                        elif isinstance(true_file, TemporaryPath):
                            engine = get_EngineTemporaryPath(true_file)
                        self.transfer_mapping[true_file] = engine
                    if "Input" in addTo and not true_file in self.referenced_input_files:
                        self.referenced_input_files.append(true_file)
                    if "Output" in addTo and not true_file in self.referenced_output_files:
                        self.referenced_output_files.append(true_file)
                    if not true_file in self.path_mapping:
                        self.path_mapping[true_file] = self.transfer_mapping[true_file]
                elif isinstance(true_file, SharedResourcePath) and not true_file in self.path_mapping:
                    self.path_mapping[true_file] = EngineSharedResourcePath(true_file, path_translation=self.path_translation)
                else:
                    if not isinstance(true_file, basestring):
                        raise JobError("Wrong type: %s" % (repr(true_file)))
                    if mode == "File":
                        true_file = os.path.abspath(true_file)
                if not isinstance(file, OptionPath):
                    file = true_file

        map_and_register(self.stdin, mode="File", addTo=["Input"])
        map_and_register(self.working_directory, mode="File", addTo=["Input", "Output"])
        map_and_register(self.stdout_file, mode="File", addTo=["Output"])
        map_and_register(self.stderr_file, mode="File", addTo=["Output"])
        for ft in self.referenced_input_files:
            map_and_register(ft)
        for ft in self.referenced_output_files:
            map_and_register(ft)
        map_and_register(self.command, mode="Command")


    def generate_command(self, command, mode=None):
        '''
        This function should only be added after all SpecialPath were
        registered. It generates an adequate server representation of
        the provided command or file.

        Parameters
        ----------
        command : :obj:`list` or :obj:`tuple` or :obj:`str` or:obj:`SpecialPath`
            File, command or command elements that should be converted to an
            adequate string representation.
        mode : str
            * If not "Command", and `command` is a list, it will be converted
            to a string representation (i.e., the output list will be quoted).
            * If "Tuple", only the path to the directory is returned. Indeed,
            tuples are used to provide a FileTransfer directory and a filename.
            The two must then be concatenated.
        '''
        if command is None:
            new_command = command
        elif isinstance(command, tuple):
            # If the entry si a tuple, we use 'first' to recover the directory
            # and 'second' to get the filename
            new_command = os.path.join(self.generate_command(command[0], mode="Tuple"), command[1])
        elif isinstance(command, list):
            # If the entry is a list, we convert all its elements. If the
            # parent call was done on the full command (mode=="Command"),
            # all children lists should be converted to string representations
            new_command = []
            for c in command:
                new_command += [self.generate_command(c)]
            if mode != "Command":
                new_command = str(repr(new_command)).replace("'", "\"")
        elif isinstance(command, SpecialPath):
            # If the entry is a SpecialPath, it is converted into the
            # corresponding path representation. If the parent call cas
            # done on a tuple (mode=="Tuple"), we only recover the directory path
            # (get_engine_path), else we get the path to the main file
            # (get_engine_main_path)
            if mode == "Tuple":
                new_command = command.pattern % self.path_mapping[command].get_engine_path()
            else:
                new_command = command.pattern % self.path_mapping[command].get_engine_main_path()
        else:
            # If the entry is anything else, we return its string representation
            new_command = str(command)
        return new_command

    def plain_command(self):
        '''
        Compute the actual job command (sequence of string) from the command
        holding FileTransfer and SharedResourcePath objects.

        returns: sequence of string
        '''
        if self.container_command is not None:
            command = self.container_command + self.command
        else:
            command = self.command
        return self.generate_command(command, mode="Command")

    def plain_stdin(self):
        return self.generate_command(self.stdin)

    def plain_stdout(self):
        return self.generate_command(self.stdout_file)

    def plain_stderr(self):
        return self.generate_command(self.stderr_file)

    def plain_working_directory(self):
        return self.generate_command(self.working_directory)

    def is_running(self):
        running = self.status != constants.NOT_SUBMITTED and \
            self.status != constants.FAILED and \
            self.status != constants.DONE
        return running

    def is_done(self):
        done = self.status == constants.DONE or self.status == constants.FAILED
        return done

    def failed(self):
        failed = (self.is_done() and
                  ((self.exit_value != 0 and self.exit_value != None) or
                   self.exit_status != constants.FINISHED_REGULARLY or
                   self.terminating_signal != None))
        return failed

    def ended_with_success(self):
        success = self.is_done() and \
            self.exit_value == 0 and \
            self.exit_status == constants.FINISHED_REGULARLY and \
            self.terminating_signal == None
        return success


class EngineWorkflow(Workflow):
    '''
    Server side representation of a :obj:`Workflow`, i.e. a list of jobs
    with groups and dependencies.
    '''

    # workflow id
    wf_id = None
    # user id
    _user_id = None
    # path translation for each namespace a dictionary holding the traduction
    #(association uuid => engine path)
    # dictionary, namespace => uuid => path
    _path_translation = None
    # workflow status as defined in constants.WORKFLOW_STATUS
    status = None
    # expidation date
    expiration_date = None
    # name of the queue to be used to submit jobs, str
    queue = None

    # mapping between Job and actual EngineJob which are valid on the system
    # dictionary: Job -> EngineJob
    job_mapping = None

    # mapping between FileTransfer and actual EngineTransfer which are valid on
    # the system.
    # dictionary: FileTransfer -> EngineTransfer
    transfer_mapping = None

    # Once registered on the database server each
    # EngineJob has an job_id.
    # dictonary: job_id -> EngineJob
    registered_jobs = None

    # Once registered on the database server each
    # EngineTransfer has an transfer_id.
    # dictonary: tr_id -> EngineTransfer
    registered_tr = None

    # docker / singularity prefix command, to be prepended to all jobs
    # commandlines
    container_command = None

    # for each job: list of all the jobs which have to end before a job can start
    # dictionary: job_id -> list of job id
    _dependency_dict = None

    #A workflow object. For serialisation purposes with serpent
    _client_workflow = None

    logger = None

    @classmethod
    def from_dict(cls, d):
        pass

    class WorkflowCache(object):

        def __init__(self):
            self.waiting_jobs = set()
            self.to_run = set()
            self.dependencies = {}
            self.done = set()
            self.running = set()
            self.to_abort = set()
            self.has_new_failed_jobs = False

    def __init__(self,
                 client_workflow,
                 path_translation,
                 queue,
                 expiration_date,
<<<<<<< HEAD
                 name):
        logging.debug("Within Engine workflow constructor")
=======
                 name,
                 container_command=None):
>>>>>>> 7b55d2d9

        super(EngineWorkflow, self).__init__(client_workflow.jobs,
                                             client_workflow.dependencies,
                                             client_workflow.root_group,
                                             client_workflow.groups)
                                             # STRANGE: does not match Workflow constructor,
                                             # ,client_workflow.groups)
        self.wf_id = -1

        logging.debug("After call to parent constructor, if we change the "
                      "prototype of the constructor suppressing the "
                      "last parametre nothing seem to happen, see comment above")
        self.status = constants.WORKFLOW_NOT_STARTED
        self._path_translation = path_translation
        self.queue = queue
        self.expiration_date = expiration_date
        self.name = name

        self.user_storage = client_workflow.user_storage

        self.job_mapping = {}
        self.transfer_mapping = {}
        self.container_command = container_command
        self._map()

        self.registered_tr = {}
        self.registered_jobs = {}

        self._dependency_dict = {}
        for dep in self.dependencies:
            if dep[1] in self._dependency_dict:
                self._dependency_dict[dep[1]].append(dep[0])
            else:
                self._dependency_dict[dep[1]] = [dep[0]]
        self.cache = None
        # begin without cache because it also has an overhead
        self.use_cache = False

    def _map(self):
        '''
        Fill the job_mapping attributes.
        + type checking
        '''
        # jobs
        for job in self.jobs:
            if not isinstance(job, Job):
                raise WorkflowError("%s: Wrong type in the jobs attribute. "
                                    " An object of type Job is required." % (repr(job)))
            if job not in self.job_mapping:
                ejob = EngineJob(client_job=job,
                                 queue=self.queue,
                                 path_translation=self._path_translation,
                                 transfer_mapping=self.transfer_mapping,
                                 container_command=self.container_command)
                self.transfer_mapping.update(ejob.transfer_mapping)
                self.job_mapping[job] = ejob

        # dependencies
        for dependency in self.dependencies:
            if not isinstance(dependency[0], Job) or \
               not isinstance(dependency[1], Job):
                raise WorkflowError("%s, %s: Wrong type in the workflow dependencies."
                                    " An object of type Job is required." %
                                    (repr(dependency[0]), repr(dependency[1])))

            if dependency[0] not in self.job_mapping:
                self.jobs.append(dependency[0])
                ejob = EngineJob(client_job=dependency[0],
                                 queue=self.queue,
                                 path_translation=self._path_translation,
                                 transfer_mapping=self.transfer_mapping,
                                 container_command=self.container_command)
                self.transfer_mapping.update(ejob.transfer_mapping)
                self.job_mapping[dependency[0]] = ejob

            if dependency[1] not in self.job_mapping:
                self.jobs.append(dependency[1])
                ejob = EngineJob(client_job=dependency[1],
                                 queue=self.queue,
                                 path_translation=self._path_translation,
                                 transfer_mapping=self.transfer_mapping,
                                 container_command=self.container_command)
                self.transfer_mapping.update(ejob.transfer_mapping)
                self.job_mapping[dependency[1]] = ejob

        # groups
        groups = self.groups
        for group in self.groups:
            for elem in group.elements:
                if isinstance(elem, Job):
                    if elem not in self.job_mapping:
                        self.jobs.append(elem)
                        ejob = EngineJob(
                            client_job=elem,
                            queue=self.queue,
                            path_translation=self._path_translation,
                            transfer_mapping=self.transfer_mapping,
                            container_command=self.container_command)
                        self.transfer_mapping.update(ejob.transfer_mapping)
                        self.job_mapping[elem] = ejob
                elif not isinstance(elem, Group):
                    raise WorkflowError("%s: Wrong type in the workflow "
                                        "groups. Objects of type Job or "
                                        "Group are required." % (repr(elem)))

        # root group
        for elem in self.root_group:
            if isinstance(elem, Job):
                if elem not in self.job_mapping:
                    self.jobs.append(elem)
                    ejob = EngineJob(client_job=elem,
                                     queue=self.queue,
                                     path_translation=self._path_translation,
                                     transfer_mapping=self.transfer_mapping,
                                     container_command=self.container_command)
                    self.transfer_mapping.update(ejob.transfer_mapping)
                    self.job_mapping[elem] = ejob
            elif not isinstance(elem, Group):
                raise WorkflowError(
                      "%s: Wrong type in the workflow root_group."
                      " Objects of type Job or Group are required." %
                      (repr(elem)))

    def find_out_independant_jobs(self):
        independant_jobs = []
        for job in self.jobs:
            to_run = True
            for ft in job.referenced_input_files:
                if not self.transfer_mapping[ft].files_exist_on_server():
                    if self.transfer_mapping[ft].status \
                            == constants.TRANSFERING_FROM_CR_TO_CLIENT:
                        # TBI stop the transfer
                        pass
                    to_run = False
                    break
            if to_run:
                deps = self._dependency_dict.get(job)
                if deps is not None and len(deps) != 0:
                    to_run = False
            if to_run:
                independant_jobs.append(self.job_mapping[job])
        if independant_jobs:
            status = constants.WORKFLOW_IN_PROGRESS
        elif len(self.jobs) != 0:
            status = self.status
        else:
            status = constants.WORKFLOW_DONE
        return (independant_jobs, status)

    def find_out_jobs_to_process(self):
        '''
        Workflow exploration to find out new node to process.

        @rtype: tuple (sequence of EngineJob,
                       sequence of EngineJob,
                       constanst.WORKFLOW_STATUS)
        @return: (jobs to run,
                  ended jobs
                  workflow status)
        '''

        if not self.use_cache:
            return self.find_out_jobs_to_process_nocache()

        self.logger = logging.getLogger('engine.EngineWorkflow')
        self.logger.debug("self.jobs=" + repr(self.jobs))
        if self.cache is None:
            self.cache = EngineWorkflow.WorkflowCache()
            self.cache.waiting_jobs = set(self.jobs)
            self.cache.dependencies = dict(
                (k, set(v)) for k, v in  six.iteritems(self._dependency_dict))
            self.cache.has_new_failed_jobs = False
        cache = self.cache
        to_run = set()
        to_abort = set()
        done = set()
        running = set()
        rmap = {}
        #jcount = 0
        #dcount = 0
        #fcount = 0
        has_failed_jobs = self.cache.has_new_failed_jobs
        self.cache.has_new_failed_jobs = False
        #import time
        #t0 = time.clock()
        for client_job in cache.waiting_jobs:
            self.logger.debug("client_job=" + repr(client_job))
            job = self.job_mapping[client_job]
            #jcount += 1
            if job.is_done():
                done.add(job)
                rmap[job] = client_job
                if job.failed():
                    has_failed_jobs = True
                    self.has_new_failed_jobs = True
            elif job.is_running():
                running.add(job)
                rmap[job] = client_job
            elif job.status == constants.NOT_SUBMITTED:
                job_to_run = True
                job_to_abort = False
                for ft in job.referenced_input_files:
                    #fcount += 1
                    eft = job.transfer_mapping[ft]
                    if not eft.files_exist_on_server():
                        if eft.status == constants.TRANSFERING_FROM_CR_TO_CLIENT:
                        # TBI stop the transfer
                            pass
                        job_to_run = False
                        break
                deps = cache.dependencies.get(client_job)
                if deps is not None:
                    remove_deps = []
                    for dep_client_job in deps:
                        #dcount += 1
                        dep_job = self.job_mapping[dep_client_job]
                        if not dep_job.ended_with_success():
                            job_to_run = False
                            if dep_job.failed():
                                job_to_abort = True
                                has_failed_jobs = True
                                self.has_new_failed_jobs = True
                                break
                            if not has_failed_jobs:
                                # if no new failed jobs have been encountered,
                                # no need to scan every dep to propagate
                                # abort.
                                break
                        else:
                            remove_deps.append(dep_client_job)
                        # TO DO to abort
                    for dep_client_job in remove_deps:
                        deps.remove(dep_client_job)
                if job_to_run:
                    to_run.add(job)
                if job_to_abort:
                    to_abort.add(job)
                if job_to_run or job_to_abort:
                    rmap[job] = client_job

        # update status of former cache
        to_remove = []
        for job in cache.to_run:
            if job.is_done():
                done.add(job)
                to_remove.append(job)
            elif job.is_running():
                running.add(job)
                to_remove.append(job)
        cache.to_run.difference_update(to_remove)
        to_remove = []
        for job in cache.running:
            if job.is_done():
                done.add(job)
                to_remove.append(job)
        cache.running.difference_update(to_remove)
        to_remove = []
        for job in cache.to_abort:
            if job.is_done():
                done.add(job)
                to_remove.append(job)
        cache.to_abort.difference_update(to_remove)

        cache.waiting_jobs.difference_update(rmap.values())

        cache.to_run.update(to_run)
        cache.running.update(running)
        cache.to_abort.update(to_abort)
        to_run = cache.to_run
        running = cache.running

        # if a job fails the whole workflow branch has to be stopped
        # look for the node in the branch to abort
        previous_size = 0
        while previous_size != len(to_abort):
            previous_size = len(to_abort)
            for dep in self.dependencies:
                job_a = self.job_mapping[dep[0]]
                job_b = self.job_mapping[dep[1]]
                if job_a in to_abort and not job_b in to_abort:
                    to_abort.add(job_b)
                    break

        # stop the whole branch
        ended_jobs = {}
        for job in to_abort:
            if job.job_id and job.status != constants.FAILED:
                self.logger.debug("  ---- Failure: job to abort " + job.name)
                assert(job.status == constants.NOT_SUBMITTED)
                ended_jobs[job.job_id] = job
                job.status = constants.FAILED
                job.exit_status = constants.EXIT_NOTRUN
                # remove job from to_run and running sets otherwise the
                # workflow status could be wrong
                to_run.discard(job)
                running.discard(job)

        # counts
        to_run.difference_update(done)
        to_abort.difference_update(done)
        running.difference_update(done)
        cache.done.update(done)
        done = cache.done

        if len(running) + len(to_run) > 0:
            status = constants.WORKFLOW_IN_PROGRESS
        elif len(done) + len(to_abort) == len(self.jobs):
            status = constants.WORKFLOW_DONE
        elif len(done) > 0:
            # set it to DONE to avoid hangout
            status = constants.WORKFLOW_DONE
            # !!!! the workflow may be stuck !!!!
            # TBI
            self.logger.error("!!!! The workflow status is not clear. "
                              "Stopping it !!!!")
            self.logger.error(
                "total jobs: %d, done/aborted: %d, to abort: %d, running: %d, "
                "to run: %d"
                % (len(self.jobs), len(done), len(to_abort), len(running),
                   len(to_run)))
        else:
            status = constants.WORKFLOW_NOT_STARTED

        #t1 = time.clock()
        #print('jcount:', jcount, ', dcount:', dcount, ', fcount:', fcount, ', time:', t1 - t0, ', to_run:', len(to_run), ', ended:', len(ended_jobs), ', done:', len(done), ', running:', len(running))

        return (list(to_run), ended_jobs, status)

    def find_out_jobs_to_process_nocache(self):
        '''
        Workflow exploration to find out new node to process.

        @rtype: tuple (sequence of EngineJob,
                       sequence of EngineJob,
                       constanst.WORKFLOW_STATUS)
        @return: (jobs to run,
                  ended jobs
                  workflow status)
        '''

        self.logger = logging.getLogger('engine.EngineWorkflow')
        self.logger.debug("self.jobs=" + repr(self.jobs))
        to_run = set()
        to_abort = set()
        done = []
        running = set()
        #jcount = 0
        #dcount = 0
        #fcount = 0
        j_to_discard = 0
        #d_to_discard = 0
        #f_to_discard = 0
        #has_failed_jobs = getattr(self, 'has_new_failed_jobs', False)
        #self.has_new_failed_jobs = False
        t0 = time.clock()
        for client_job in self.jobs:
            #jcount += 1
            self.logger.debug("client_job=" + repr(client_job))
            job = self.job_mapping[client_job]
            if job.is_done():
                done.append(job)
                j_to_discard += 1
            elif job.is_running():
                running.add(job)
                j_to_discard += 1
            elif job.status == constants.NOT_SUBMITTED:
                job_to_run = True
                job_to_abort = False
                for ft in job.referenced_input_files:
                    #fcount += 1
                    eft = job.transfer_mapping[ft]
                    if not eft.files_exist_on_server():
                        if eft.status \
                                == constants.TRANSFERING_FROM_CR_TO_CLIENT:
                            # TBI stop the transfer
                            pass
                        job_to_run = False
                        break
                if client_job in self._dependency_dict:
                    for dep_client_job in self._dependency_dict[client_job]:
                        #dcount += 1
                        dep_job = self.job_mapping[dep_client_job]
                        if not dep_job.ended_with_success():
                            job_to_run = False
                            if dep_job.failed():
                                job_to_abort = True
                                break
                        #else: d_to_discard += 1
                        # TO DO to abort
                if job_to_run:
                    to_run.add(job)
                    j_to_discard += 1
                if job_to_abort:
                    j_to_discard += 1
                    to_abort.add(job)
        # if a job fails the whole workflow branch has to be stopped
        # look for the node in the branch to abort
        previous_size = 0
        while previous_size != len(to_abort):
            previous_size = len(to_abort)
            for dep in self.dependencies:
                job_a = self.job_mapping[dep[0]]
                job_b = self.job_mapping[dep[1]]
                if job_a in to_abort and not job_b in to_abort:
                    to_abort.add(job_b)
                    j_to_discard += 1
                    break

        # stop the whole branch
        ended_jobs = {}
        for job in to_abort:
            if job.job_id and job.status != constants.FAILED:
                self.logger.debug("  ---- Failure: job to abort " + job.name)
                assert(job.status == constants.NOT_SUBMITTED)
                ended_jobs[job.job_id] = job
                job.status = constants.FAILED
                job.exit_status = constants.EXIT_NOTRUN
                # remove job from to_run and running sets otherwise the
                # workflow status could be wrong
                to_run.discard(job)
                running.discard(job)

        if len(running) + len(to_run) > 0:
            status = constants.WORKFLOW_IN_PROGRESS
        elif len(done) + len(to_abort) == len(self.jobs):
            status = constants.WORKFLOW_DONE
        elif len(done) > 0:
            # set it to DONE to avoid hangout
            status = constants.WORKFLOW_DONE
            # !!!! the workflow may be stuck !!!!
            # TBI
            self.logger.error("!!!! The workflow status is not clear. "
                              "Stopping it !!!!")
            self.logger.error(
                "total jobs: %d, done/aborted: %d, to abort: %d, running: %d, "
                "to run: %d"
                % (len(self.jobs), len(done), len(to_abort), len(running),
                   len(to_run)))
        else:
            status = constants.WORKFLOW_NOT_STARTED

        #t1 = time.clock()
        #print('jcount:', jcount, ', dcount:', dcount, ', time:', t1 - t0, ', to_run:', len(to_run), ', done:', len(done), ', running:', len(running), 'j_to_discard:', j_to_discard, ', d_to_discard:', d_to_discard)
        if j_to_discard >= 2000:
            self.use_cache = True
            self.logger.debug('enabling cache.')

        return (list(to_run), ended_jobs, status)

    def _update_state_from_database_server(self, database_server):
        wf_status = database_server.get_detailed_workflow_status(self.wf_id)

        for job_info in wf_status[0]:
            job_id, status, queue, exit_info, date_info = job_info
            self.registered_jobs[job_id].status = status
            exit_status, exit_value, term_signal, resource_usage = exit_info
            self.registered_jobs[job_id].exit_status = exit_status
            self.registered_jobs[job_id].exit_value = exit_value
            self.registered_jobs[job_id].str_rusage = resource_usage
            self.registered_jobs[job_id].terminating_signal = term_signal

        for ft_info in wf_status[1]:
            (engine_path,
             client_path,
             client_paths,
             status,
             transfer_type) = ft_info
            self.registered_tr[engine_path].status = status

        self.queue = wf_status[3]

    def force_stop(self, database_server):
        self._update_state_from_database_server(database_server)

        new_status = {}
        new_exit_info = {}

        self.status = constants.WORKFLOW_DONE

        for client_job in self.jobs:
            job = self.job_mapping[client_job]
            if not job.is_done():
                job.status = constants.FAILED
                job.exit_status = constants.EXIT_ABORTED
                job.exit_value = None
                job.terminating_signal = None
                job.drmaa_id = None
                job.str_rusage = None
                stdout = open(job.stdout_file, "w")
                stdout.close()
                stderr = open(job.stderr_file, "w")
                stderr.close()
                new_status[job.job_id] = constants.FAILED
                new_exit_info[job.job_id] = job

        database_server.set_jobs_status(new_status)
        database_server.set_jobs_exit_info(new_exit_info)
        database_server.set_workflow_status(self.wf_id, self.status)

    def restart(self, database_server, queue):

        self._update_state_from_database_server(database_server)

        self.queue = queue
        to_restart = False
        undone_jobs = []
        done = True
        sub_info_to_resert = {}
        new_status = {}
        jobs_queue_changed = []
        self.cache = None
        for client_job in self.jobs:
            job = self.job_mapping[client_job]
            if job.failed():
                # clear all the information related to the previous job
                # submission
                job.status = constants.NOT_SUBMITTED
                job.exit_status = None
                job.exit_value = None
                job.terminating_signal = None
                job.drmaa_id = None
                job.queue = self.queue
                jobs_queue_changed.append(job.job_id)
                stdout = open(job.stdout_file, "w")
                stdout.close()
                stderr = open(job.stderr_file, "w")
                stderr.close()

                sub_info_to_resert[job.job_id] = None
                new_status[job.job_id] = constants.NOT_SUBMITTED

            if not job.ended_with_success():
                undone_jobs.append(job)
                job.queue = self.queue
                jobs_queue_changed.append(job.job_id)

        database_server.set_submission_information(sub_info_to_resert, None)
        database_server.set_jobs_status(new_status)
        database_server.set_queue(self.queue, jobs_queue_changed, self.wf_id)

        to_run = []
        if undone_jobs:
            # look for jobs to run
            for job in undone_jobs:
                job_to_run = True  # a node is run when all its dependencies succeed
                for ft in job.referenced_input_files:
                    eft = self.transfer_mapping[ft]
                    if not eft.files_exist_on_server():
                        if eft.status == constants.TRANSFERING_FROM_CR_TO_CLIENT:
                            # TBI stop the transfer
                            pass
                        job_to_run = False
                        break
                if job_to_run:
                    for dep in self.dependencies:
                        job_a = self.job_mapping[dep[0]]
                        job_b = self.job_mapping[dep[1]]

                        if job_b == job and not job_a.ended_with_success():
                            job_to_run = False
                            break

                if job_to_run:
                    to_run.append(job)

        if to_run:
            status = constants.WORKFLOW_IN_PROGRESS
        else:
            status = constants.WORKFLOW_DONE

        return (to_run, status)


class EngineTransfer(FileTransfer):

    engine_path = None

    status = None

    disposal_timeout = None

    workflow_id = None

    def __init__(self, client_file_transfer):

        exist_on_client = \
            client_file_transfer.initial_status == constants.FILES_ON_CLIENT
        super(EngineTransfer, self).__init__(exist_on_client,
                                             client_file_transfer.client_path,
                                             client_file_transfer.disposal_timeout,
                                             client_file_transfer.name,
                                             client_file_transfer.client_paths)

        self.status = self.initial_status
        self.pattern = client_file_transfer.pattern

        workflow_id = -1

    def files_exist_on_server(self):

        exist = self.status == constants.FILES_ON_CR or \
            self.status == constants.FILES_ON_CLIENT_AND_CR or \
            self.status == constants.TRANSFERING_FROM_CR_TO_CLIENT
        return exist

    def get_engine_path(self):
        return self.engine_path

    def get_engine_main_path(self):
        ''' main file (translated client_path) name '''
        if self.client_paths:
            return os.path.join(self.get_engine_path(),
                                os.path.basename(self.client_path))
        else:
            return self.get_engine_path()

    def get_id(self):
        return self.engine_path


class EngineTemporaryPath(TemporaryPath):

    engine_path = None

    disposal_timeout = None

    workflow_id = None

    temp_path_id = None

    #suffix = None

    # temporary_directory should be set according to configuration.
    # It will be set by engine.ConfiguredWorkflowEngine, which has access to
    # the config.
    temporary_directory = None

    def __init__(self, client_temporary_path):
        super(EngineTemporaryPath, self).__init__(
            is_directory=client_temporary_path.is_directory,
            disposal_timeout=client_temporary_path.disposal_timeout,
            name=client_temporary_path.name,
            suffix=client_temporary_path.suffix)
        self.status = constants.FILES_DO_NOT_EXIST
        self.pattern = client_temporary_path.pattern

    def files_exist_on_server(self):
        exist = self.status == constants.FILES_ON_CR
        return exist

    def mktemp(self):
        dir = self.temporary_directory
        if self.is_directory:
            path = tempfile.mkdtemp(dir=dir, suffix=self.suffix)
        else:
            tmp = tempfile.mkstemp(dir=dir, suffix=self.suffix)
            path = tmp[1]
            os.close(tmp[0])  # should we close the fd ?
        self.engine_path = path
        self.status = constants.FILES_ON_CR

    def get_engine_path(self):
        if self.engine_path is None:
            self.mktemp()
        return self.engine_path

    def get_engine_main_path(self):
        return self.get_engine_path()

    def get_id(self):
        return self.temp_path_id


_engine_temp_paths = weakref.WeakKeyDictionary()


def get_EngineTemporaryPath(client_temporary_path):
    '''
    Create an EngineTemporaryPath from a client TemporaryPath, or return an existing one if it has already been created.
    '''
    global _engine_temp_paths
    etp = _engine_temp_paths.get(client_temporary_path)
    if etp is None:
        etp = EngineTemporaryPath(client_temporary_path)
        _engine_temp_paths[client_temporary_path] = etp
    return etp


class EngineOptionPath(OptionPath):

    engine_parent_path = None

    def __init__(self, client_option_path, transfer_mapping = None, path_translation = None ):
        super(EngineOptionPath, self).__init__(
            parent_path=client_option_path.parent_path,
            uri=client_option_path.uri,
            name=client_option_path.name)
        if transfer_mapping is None:
            transfer_mapping = {}
        if isinstance(client_option_path.parent_path, FileTransfer):
            if not client_option_path.parent_path in transfer_mapping:
                transfer_mapping[client_option_path.parent_path] = \
                    EngineTransfer(client_option_path.parent_path)
            self.engine_parent_path = transfer_mapping[client_option_path.parent_path]
            self.status = self.engine_parent_path.status
        elif isinstance(client_option_path.parent_path, TemporaryPath):
            if not client_option_path.parent_path in transfer_mapping:
                transfer_mapping[client_option_path.parent_path] = \
                    get_EngineTemporaryPath(client_option_path.parent_path)
            self.engine_parent_path = transfer_mapping[client_option_path.parent_path]
            self.status = self.engine_parent_path.status
        elif isinstance(client_option_path, SharedResourcePath):
            self.engine_parent_path = EngineSharedResourcePath(client_option_path.parent_path, path_translation)
            self.status = self.engine_parent_path.status
        else:
            self.engine_parent_path = client_option_path.parent_path
            self.status = constants.FILES_ON_CLIENT

    def files_exist_on_server(self):
        exist = self.status == constants.FILES_ON_CR
        return exist

    def get_engine_path(self):
        if isinstance(self.engine_parent_path, EngineTransfer):
            return str(self.engine_parent_path.get_engine_main_path()) + str(self.uri)
        elif isinstance(self.engine_parent_path, SpecialPath):
            return str(self.engine_parent_path.get_engine_path()) + str(self.uri)
        else:
            return str(self.engine_parent_path) + str(self.uri)

    def get_engine_main_path(self):
        return self.get_engine_path()

    def get_id(self):
        return self.get_engine_path()

class EngineSharedResourcePath(SharedResourcePath):

    translated_path = None
    path_translation = None

    def __init__(self, client_shared_path, path_translation):
        super(EngineSharedResourcePath, self).__init__(
            relative_path=client_shared_path.relative_path,
            namespace=client_shared_path.namespace,
            uuid=client_shared_path.uuid,
            disposal_timeout=client_shared_path.disposal_timeout)
        self.path_translation = path_translation
        self.translated_path = self._translate()

    def _translate(self):
        if not self.path_translation:
            raise JobError("Could not submit workflows or jobs with shared resource "
                           "path: no translation found in the configuration file.")
        if not self.namespace in self.path_translation.keys():
            raise JobError("Could not translate shared resource path. The "
                           "namespace %s is not configured." % (self.namespace))
        if not self.uuid in self.path_translation[self.namespace]:
            raise JobError("Could not translate shared resource path. The uuid %s "
                           "does not exist for the namespace %s." %
                           (self.uuid, self.namespace))
        translated_path = os.path.join(
            self.path_translation[self.namespace][self.uuid],
            self.relative_path)
        return translated_path

    def get_engine_path(self):
        if self.translated_path is None:
            translated_path = self._translate()
        return self.translated_path

    def get_engine_main_path(self):
        return self.get_engine_path()

    def get_id(self):
        return self.get_engine_path()<|MERGE_RESOLUTION|>--- conflicted
+++ resolved
@@ -431,13 +431,9 @@
                  path_translation,
                  queue,
                  expiration_date,
-<<<<<<< HEAD
-                 name):
-        logging.debug("Within Engine workflow constructor")
-=======
                  name,
                  container_command=None):
->>>>>>> 7b55d2d9
+        logging.debug("Within Engine workflow constructor")
 
         super(EngineWorkflow, self).__init__(client_workflow.jobs,
                                              client_workflow.dependencies,
