--- conflicted
+++ resolved
@@ -365,17 +365,12 @@
     logging.info("ssh command = {0}".format(command))
     print('install command:', command)
 
-<<<<<<< HEAD
     (std_out_lines, std_err_lines) = SSH_exec_cmd(command, userid,
-                                                  ip_address_or_domain, userpw, wait_output=False, isNeedErr=True,
+                                                  ip_address_or_domain, 
+                                                  userpw,
+                                                  wait_output=False,
+                                                  isNeedErr=True,
                                                   sshport=sshport)
-=======
-    (std_out_lines, std_err_lines) = SSHExecCmd(command, userid,
-                                                ip_address_or_domain, userpw,
-                                                wait_output=False,
-                                                isNeedErr=True,
-                                                sshport=sshport)
->>>>>>> 78560bc7
     if len(std_err_lines) > 0:
         logging.error("Unable to configure the server: {0}".format(
                       std_err_lines))
