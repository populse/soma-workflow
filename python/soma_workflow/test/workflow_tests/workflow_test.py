# -*- coding: utf-8 -*-
from __future__ import with_statement, print_function
from __future__ import absolute_import
'''
@author: laure.hugo@cea.fr
@author: Soizic Laguitton
@organization: U{IFR 49<http://www.ifr49.org>}
@license: U{CeCILL version 2<http://www.cecill.info/licences/Licence_CeCILL_V2-en.html>}
'''

from six.moves import map
import unittest
import sys
import os
import shutil
import tempfile
import socket

from soma_workflow.client import WorkflowController
from soma_workflow.configuration import Configuration, LIGHT_MODE
from soma_workflow.test.utils import get_user_id
from soma_workflow.test.utils import suppress_stdout

from soma_workflow.test.workflow_tests import WorkflowExamplesLocal
from soma_workflow.test.workflow_tests import WorkflowExamplesShared
from soma_workflow.test.workflow_tests import WorkflowExamplesSharedTransfer
from soma_workflow.test.workflow_tests import WorkflowExamplesTransfer
<<<<<<< HEAD

from six.moves import StringIO
=======
import six
>>>>>>> 2f894992


class WorkflowTest(unittest.TestCase):

    LOCAL_PATH = "local path"
    FILE_TRANSFER = "file transfer"
    SHARED_RESOURCE_PATH = "shared resource path"
    SHARED_TRANSFER = "file transfer and shared resource path"

    wf_ctrl = None
    path_management = None
    wf_examples = None
    wf_id = None

    @classmethod
    def setup_wf_controller(cls, workflow_controller):
        cls.wf_ctrl = workflow_controller

    @classmethod
    def setup_path_management(cls, path_management):
        '''
        * path_management: LOCAL_PATH, FILE_TRANSFER or SHARED_RESOURCE_PATH
        '''
        cls.path_management = path_management

    def setUp(self):
        if self.path_management == self.LOCAL_PATH:
            workflow_examples = WorkflowExamplesLocal()
        elif self.path_management == self.FILE_TRANSFER:
            workflow_examples = WorkflowExamplesTransfer()
        elif self.path_management == self.SHARED_RESOURCE_PATH:
            workflow_examples = WorkflowExamplesShared()
        elif self.path_management == self.SHARED_TRANSFER:
            workflow_examples = WorkflowExamplesSharedTransfer()
        self.wf_examples = workflow_examples

        # use a custom temporary soma-workflow dir to avoid concurrent
        # access problems
        tmpdb = self.wf_examples.output_dir
        if '--keep-temporary' in sys.argv[1:]:
            print('making non-temporary directory: %s' % tmpdb,
                  file=sys.stderr)
        self.soma_workflow_temp_dir = tmpdb
        swf_conf = '[%s]\nSOMA_WORKFLOW_DIR = %s\n' \
            % (socket.gethostname(), tmpdb)
        Configuration.search_config_path \
<<<<<<< HEAD
            = staticmethod(lambda: StringIO(swf_conf))
=======
            = staticmethod(lambda: six.StringIO(swf_conf))
>>>>>>> 2f894992

        self.temporaries = [self.wf_examples.output_dir]

    def tearDown(self):
        swc = self.__class__.wf_ctrl
        rmfiles = not '--keep-temporary' in sys.argv[1:]
        if swc is not None:
            if self.wf_id:
                if rmfiles:
                    swc.delete_workflow(self.wf_id)
                else:
                    print('workflow %d has been kept in database in %s'
                          % (self.wf_id, self.soma_workflow_temp_dir),
                          file=sys.stderr)
            # stop workflow controler and wait for thread termination
            # swc.stop_engine()
        for t in self.temporaries:
            if os.path.isdir(t):
                if rmfiles:
                    try:
                        shutil.rmtree(t)
                    except OSError:
                        pass
                else:
                    print('leaving directory: %s' % t, file=sys.stderr)
            elif os.path.exists(t):
                if rmfiles:
                    try:
                        os.unlink(t)
                    except OSError:
                        pass
                else:
                    print('leaving file: %s' % t, file=sys.stderr)

    def print_jobs(self, jobs, title='Jobs', file=sys.stderr):
        print('\n%s:' % title, self.wf_ctrl.jobs(jobs), file=file)
        print(file=file)
        for job_id in jobs:
            print('job', job_id, self.wf_ctrl.jobs([job_id])[job_id],
                  file=file)
            job_stdout_file = tempfile.NamedTemporaryFile(
                prefix="job_soma_out_log_",
                suffix=repr(job_id),
                delete=False)
            job_stdout_file = job_stdout_file.name
            job_stderr_file = tempfile.NamedTemporaryFile(
                prefix="job_soma_outerr_log_",
                suffix=repr(job_id),
                delete=False)
            job_stderr_file = job_stderr_file.name

            try:
                self.wf_ctrl.retrieve_job_stdouterr(job_id,
                                                    job_stdout_file,
                                                    job_stderr_file)
                print('stdout:\n', open(job_stdout_file).read(), file=file)
                print('stderr:\n', open(job_stderr_file).read(), file=file)
            finally:
                os.unlink(job_stdout_file)
                os.unlink(job_stderr_file)

    @classmethod
    def run_test(cls, debug=False, interactive=False, **kwargs):
        sys.stdout.write(
            "********* soma-workflow tests: %s *********\n" % cls.__name__)

        config_file_path = Configuration.search_config_path()
    #    sys.stdout.write("Configuration file: " + config_file_path + "\n")
        resource_ids = Configuration.get_configured_resources(config_file_path)

        for resource_id in resource_ids:
            sys.stdout.write("============ Resource : " + resource_id +
                             " =================== \n")
            config = Configuration.load_from_file(resource_id,
                                                  config_file_path)
            if not interactive and config.get_mode() != LIGHT_MODE:
                sys.stdout.write('Resource %s is not tested in '
                                 'non-interactive mode\n' % resource_id)
                continue  # skip login/password ask
            if interactive:
                sys.stdout.write("Do you want to test the resource "
                                 "%s (Y/n) ? " % resource_id)
                sys.stdout.flush()
                test_resource = sys.stdin.readline()
                if test_resource.strip() in ['no', 'n', 'N', 'No', 'NO']:
                    # Skip the resource
                    sys.stdout.write('Resource %s is not tested \n'
                                     % resource_id)
                    sys.stdout.flush()
                    continue
            (login, password) = get_user_id(resource_id, config)

            if config.get_mode() == LIGHT_MODE:
                # use a temporary sqlite database in soma-workflow to avoid
                # concurrent access problems
                tmpdb = tempfile.mkstemp('.db', prefix='swf_')
                os.close(tmpdb[0])
                os.unlink(tmpdb[1])
                # and so on for transfers / stdio files directory
                tmptrans = tempfile.mkdtemp(prefix='swf_')
                config._database_file = tmpdb[1]
                config._transfered_file_dir = tmptrans

            wf_controller = None
            try:

                with suppress_stdout(debug):
                    wf_controller = WorkflowController(resource_id,
                                                       login,
                                                       password,
                                                       config=config)
                    cls.setup_wf_controller(wf_controller)

                allowed_config = cls.allowed_config[:]
                for configuration in cls.allowed_config:
                    if config.get_mode() != configuration[0]:
                        allowed_config.remove(configuration)
                if len(allowed_config) == 0:
                    sys.stdout.write(
                        "No tests available for the resource %s \n"
                        % resource_id)

                for configuration in allowed_config:
                    (mode, file_system) = configuration
                    sys.stdout.write(
                        "\n---------------------------------------\n")
                    sys.stdout.write("Mode : " + mode + '\n')
                    sys.stdout.write("File system : " + file_system + '\n')
                    cls.setup_path_management(file_system)

                    if file_system in (cls.SHARED_RESOURCE_PATH,
                                       cls.SHARED_TRANSFER) \
                            and not config.get_path_translation():
                        sys.stdout.write(
                            "Paths translation unavailable - not testing "
                            "this case\n")
                        sys.stdout.flush()
                        continue

                    suite_list = []
                    list_tests = []
                    for test in dir(cls):
                        prefix = "test_"
                        if len(test) < len(prefix):
                            continue
                        if test[0: len(prefix)] == prefix:
                            list_tests.append(test)

                    suite_list.append(unittest.TestSuite(list(map(cls,
                                                                  list_tests))))
                    alltests = unittest.TestSuite(suite_list)
                    with suppress_stdout(debug):
                        res = unittest.TextTestRunner(verbosity=2).run(
                            alltests)
                    sys.stdout.flush()
                    sys.stdout.write("after test\n")

                    if len(res.errors) != 0 or len(res.failures) != 0:
                        raise RuntimeError("tests failed.")

            finally:
                sys.stdout.write("del wf_controller")
                if wf_controller:
                    wf_controller.stop_engine()
                del wf_controller
                cls.setup_wf_controller(None)  # del WorkflowController
                sys.stdout.write("deleted.")
                if config.get_mode() == LIGHT_MODE:
                    if not kwargs.get('keep_temporary', False):
                        if os.path.exists(config._database_file):
                            os.unlink(config._database_file)
                        if os.path.exists(config._database_file + '-journal'):
                            os.unlink(config._database_file + '-journal')
                        shutil.rmtree(config._transfered_file_dir)
                    else:
                        print('temporary files kept:')
                        print('databse file:', config._database_file)
                        print('transfers:', config._transfered_file_dir)

    @classmethod
    def run_test_function(cls, debug=False, interactive=False, **kwargs):
        ''' Same as run_test() but returns True in case of success and False
        in case of failure instead of raising an exception
        '''
        try:
            cls.run_test(debug=debug, interactive=interactive, **kwargs)
            return True
        except Exception:
            import traceback
            traceback.print_exc()
            return False

    @staticmethod
    def print_help(argv):
        print(argv[0],
              '[-h|--help] [--interactive] [--keep-temporary] [--debug]')

    @staticmethod
    def parse_args(argv):
        kwargs = {}
        if len(argv) > 1:
            if '-h' in argv[1:] or '--help' in argv[1:]:
                WorkflowTest.print_help(argv)
                sys.exit(0)
            if '--interactive' in argv[1:]:
                kwargs['interactive'] = True
            if '--keep-temporary' in argv[1:]:
                kwargs['keep_temporary'] = True
            if '--debug' in argv[1:]:
                kwargs['debug'] = True
            else:
                kwargs['debug'] = False
        return kwargs

    def print_job_io_info(self, job_id, msg=None, file=sys.stderr):
        # this debug info should be removed when we find
        # out why tests randomly fail from time to time.
        (jobs_info, transfers_info, workflow_status, workflow_queue,
            tmp_files) = self.wf_ctrl.workflow_elements_status(self.wf_id)
        job_list = self.wf_ctrl.jobs([job_id])
        job_name, job_command, job_submission_date = job_list[job_id]

        print('\n** failure in %s job stdout/stderr **'
              % self.__class__.__name__, file=file)
        print('job id:', job_id, ', job name:', job_name, file=file)
        if msg:
            print('++ error message: ++', file=file)
            print(msg, file=file)
            print('++ (message end) ++', file=file)
        eng_stdout, eng_stderr = \
            self.wf_ctrl._engine_proxy.stdouterr_file_path(job_id)
        print('job engine stdout:', eng_stdout, ', stderr:', eng_stderr,
              file=file)
        print('++ stdout: ++', file=file)
        print(open(eng_stdout).read(), file=file)
        print('++ (stdout end) ++', file=file)
        print('++ stderr: ++', file=file)
        print(open(eng_stderr).read(), file=file)
        print('++ (stderr end) ++', file=file)
        jobs_files = [
            (ji[0],
             self.wf_ctrl._engine_proxy.stdouterr_file_path(ji[0]))
            for ji in jobs_info]
        print('engine jobs files:', jobs_files, file=file)
        print('jobs list:', job_list, file=file)
        print('tmp_files:', tmp_files, file=file)
        print('** (job failure end) **', file=file)

    def assertTrue(self, condition, msg=None):
        if not bool(condition) and hasattr(self, 'tested_job'):
            self.print_job_io_info(self.tested_job, msg)
        return super(WorkflowTest, self).assertTrue(condition, msg)

    def assertFalse(self, condition, msg=None):
        if bool(condition) and hasattr(self, 'tested_job'):
            self.print_job_io_info(self.tested_job, msg)
        return super(WorkflowTest, self).assertFalse(condition, msg)

    def assertEqual(self, first, second, msg=None):
        if first != second and hasattr(self, 'tested_job'):
            self.print_job_io_info(self.tested_job, msg)
        return super(WorkflowTest, self).assertEqual(first, second, msg)

    def assertNonEqual(self, first, second, msg=None):
        if first == second and hasattr(self, 'tested_job'):
            self.print_job_io_info(self.tested_job, msg)
        return super(WorkflowTest, self).assertNonEqual(first, second, msg)<|MERGE_RESOLUTION|>--- conflicted
+++ resolved
@@ -8,7 +8,6 @@
 @license: U{CeCILL version 2<http://www.cecill.info/licences/Licence_CeCILL_V2-en.html>}
 '''
 
-from six.moves import map
 import unittest
 import sys
 import os
@@ -25,12 +24,9 @@
 from soma_workflow.test.workflow_tests import WorkflowExamplesShared
 from soma_workflow.test.workflow_tests import WorkflowExamplesSharedTransfer
 from soma_workflow.test.workflow_tests import WorkflowExamplesTransfer
-<<<<<<< HEAD
-
-from six.moves import StringIO
-=======
+
 import six
->>>>>>> 2f894992
+from six.moves import map
 
 
 class WorkflowTest(unittest.TestCase):
@@ -77,11 +73,7 @@
         swf_conf = '[%s]\nSOMA_WORKFLOW_DIR = %s\n' \
             % (socket.gethostname(), tmpdb)
         Configuration.search_config_path \
-<<<<<<< HEAD
-            = staticmethod(lambda: StringIO(swf_conf))
-=======
             = staticmethod(lambda: six.StringIO(swf_conf))
->>>>>>> 2f894992
 
         self.temporaries = [self.wf_examples.output_dir]
 
