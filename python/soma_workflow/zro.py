'''
@author: Manuel Boissenin, Yann Cointepas, Denis Riviere

@organization: NAO, UNATI, Neurospin, Gif-sur-Yvette, France

'''
from __future__ import print_function

try:
    import cPickle as pickle
except:
    import pickle
import traceback
import zmq
import logging
import threading

#For some reason the zmq bind_to_random_port did not work with
#one of the version of zmq that we are using. Therfore we have
#to use the followin function:

import socket
from contextlib import closing

DEBUG=False #we print in file /tmp/zro

def find_free_port():
    with closing(socket.socket(socket.AF_INET, socket.SOCK_STREAM)) as s:
        s.bind(('', 0))
        return s.getsockname()[1]


class ReturnException(Exception):
    def __init__(self, e, exc_info):
        self.exc = e
        self.exc_info = exc_info

class ObjectServer:
    '''
    Usage:
    -create an ObjectServer providing a port.
    -register the object you want to access from another 
     program that might be on a distant object.
    -lauch the server loop.
    '''
    def __init__(self, port=None):
        self.objects = {}
        self.context = zmq.Context()
        self.socket = self.context.socket(zmq.REP)
        if not port:
            port = find_free_port()
            # try:
            #     #Here there is a bug probably linked with the zmq version
            #     port = self.socket.bind_to_random_port("tcp://*:",
            #                                            min_port=1025,
            #                                            max_port=65536,
            #                                            max_tries=1200)
            # except Exception as e:
            #     logging.debug("Maximum number of attempt to find a port reached?: " + str(e))
        #else:
        self.socket.bind("tcp://*:" + str(port))
        self.port = port
        if DEBUG:
            print("Initialising object server on port: " + repr(self.port),
                  file=open('/tmp/zro','a'))

    def register(self, object):
        """The full socket adress should be provided
        what if we have multiple object of one given class
        (the identifier of the object could be used and the uri should be changed)
        """
        if object.__class__.__name__ not in self.objects:
            self.objects[object.__class__.__name__] = {}
        self.objects[object.__class__.__name__][str(id(object))] = object

        if DEBUG:
            print("The oject server is registering a " + repr(object.__class__.__name__) +
                  "object, on ", repr(self.port), file=open('/tmp/zro','a'))

        return str(object.__class__.__name__) + ":" + str(id(object)) + ":" + str(self.port)




    def serve_forever(self):
        while True:
            #  Wait for next request from client
            if DEBUG:
                print("ObS0:" + str(self.port)[-3:] + ":Waiting for incoming data", file=open('/tmp/zro','a'))
            message = self.socket.recv()
            try:
                classname, object_id, method, args, kwargs = pickle.loads(message)
                if DEBUG:
                    print("ObS1:" + str(self.port)[-3:] + ":calling ", classname, object_id, method, args, file=open('/tmp/zro','a'))
                try:
                    if self.objects[classname][object_id]:
                        result = getattr(self.objects[classname][object_id], method)(*args, **kwargs)
                    else:
                        pass #TODO
                        #logging.debug("object not in the list of objects")
                except Exception as e:
<<<<<<< HEAD
                    result = e
=======
                    result = ReturnException(e, sys.exc_info())
>>>>>>> 45c726ec
                if DEBUG:
                    print("ObS2:" + str(self.port)[-3:] + ":result is: ", repr(result), file=open('/tmp/zro','a'))
                self.socket.send(pickle.dumps(result))
            except:
                print("An exception occurred in the server of the remote object")
                traceback.print_last()

class Proxy(object):
    """
    The Proxy object is created with the uri of the object
    afterwards you can call any method you want on it,
    to access variable attributes you will have to create properties (accessors)
    """
    def __init__(self, uri):
        self.context = zmq.Context()
        self.socket = self.context.socket(zmq.REQ)
        # To avoid multiple threads using the socket at the same time
        self.lock = threading.Lock()
        #Deux cas: ou uri est un bytes object ou il est du type str
        if type(uri) == type(b'bytes type'):
            (classname, object_id, self._port) = uri.split(b':')
            # caveat: note that connect will succeed even if there is
            # no port waiting for a connection, as such you have to
            # check yourself that the connection has succeeded
            # (cf how the database server engine is handled
            self.classname = classname.decode('utf-8')
            self.object_id = object_id.decode('utf-8')
            self.socket.connect("tcp://localhost:" + self._port.decode('utf-8'))
        elif type(uri) == type("str type"):
            (self.classname, self.object_id, self._port) = uri.split(':')
            # caveat: note that connect will succeed even if there is
            # no port waiting for a connection, as such you have to
            # check yourself that the connection has succeeded
            # (cf how the database server engine is handled
            self.socket.connect("tcp://localhost:" + self._port)
        elif type(uri) == type(u"unicode type"):
            (self.classname, self.object_id, self._port) = uri.split(':')
            # caveat: note that connect will succeed even if there is
            # no port waiting for a connection, as such you have to
            # check yourself that the connection has succeeded
            # (cf how the database server engine is handled
            self.socket.connect("tcp://localhost:" + self._port)
        else:
            print("Issue in zro: the uri is not taken into account, "
                  "this is probably due to its type")
        if DEBUG:
            print("Proxy: ", str(self.classname), str(self.object_id), str(self._port), file=open('/tmp/zro','a'))
        # TODO
        # logging.debug(self.classname, self.object_id, self._port)

    def __getattr__(self, method_name):
        if DEBUG:
            print("On class:               ", self.classname, file=open('/tmp/zro','a'))
            print("method called:          ", method_name, file=open('/tmp/zro','a'))
        return ProxyMethod(self, method_name)

class ProxyMethod(object):
    def __init__(self, proxy, method):
        self.proxy = proxy
        self.method = method

    def __call__(self, *args, **kwargs):
        self.proxy.lock.acquire()
        try:
            self.proxy.socket.send(pickle.dumps([self.proxy.classname, self.proxy.object_id, self.method, args, kwargs]))
        except Exception as e:
            print(e)
        result = pickle.loads(self.proxy.socket.recv())
        self.proxy.lock.release()
        if DEBUG:
            print("remote call result:     ", result, file=open('/tmp/zro','a'))
        if isinstance(result, ReturnException):
            print(result.exc_info)
            raise result.exc

        return result<|MERGE_RESOLUTION|>--- conflicted
+++ resolved
@@ -99,11 +99,7 @@
                         pass #TODO
                         #logging.debug("object not in the list of objects")
                 except Exception as e:
-<<<<<<< HEAD
-                    result = e
-=======
                     result = ReturnException(e, sys.exc_info())
->>>>>>> 45c726ec
                 if DEBUG:
                     print("ObS2:" + str(self.port)[-3:] + ":result is: ", repr(result), file=open('/tmp/zro','a'))
                 self.socket.send(pickle.dumps(result))
