--- conflicted
+++ resolved
@@ -97,14 +97,9 @@
                         pass #TODO
                         #logging.debug("object not in the list of objects")
                 except Exception as e:
-<<<<<<< HEAD
                     print("An exception occurred", file=open('/tmp/zro','a'))
-                    result = e
-                    #result = ReturnException(e, sys.exc_info())
-=======
-                    # result = e
+                    #result = e
                     result = ReturnException(e, sys.exc_info())
->>>>>>> c2f1fafb
                 if DEBUG:
                     print("ObS2:" + str(self.port)[-3:] + ":result is: ", repr(result), file=open('/tmp/zro','a'))
                 self.socket.send(pickle.dumps(result))
@@ -176,15 +171,6 @@
         result = pickle.loads(self.proxy.socket.recv())
         if DEBUG:
             print("remote call result:     ", result, file=open('/tmp/zro','a'))
-<<<<<<< HEAD
-
-        if isinstance(result, Exception):
-            print(result, file=open('/tmp/zro','a'))
-            raise result
-        # if isinstance(result, ReturnException):
-        #     print(result.exc, result.exc_info, file=open('/tmp/zro','a'))
-        #     raise result.exc
-=======
         self.proxy.lock.release()
 
         # if isinstance(result, Exception):
@@ -199,6 +185,5 @@
                                           limit=3,
                                           file=open('/tmp/zro','a'))
             raise result.exc_info[1]
->>>>>>> c2f1fafb
 
         return result