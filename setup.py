"""
Soma-workflow is a unified and simple interface to parallel computing resources. It aims at making easier the use of parallel resources by non expert users and software.
"""

import ez_setup
ez_setup.use_setuptools()

from setuptools import setup
import os.path as op

commands = [op.join('bin','soma_workflow_gui')]

setup(
    name="soma-workflow",
    description=__doc__,
    long_description=file('README.txt', 'r').read(),
    license='CeCILL v2',
    classifiers=[
          'Development Status :: 5 - Production/Stable',
          'Environment :: Console',
          ' Environment :: X11 Applications ',
          'Intended Audience :: Developers',
          'Intended Audience :: Science/Research',
          'Intended Audience :: Education',
          'Operating System :: OS Independent',
          'Programming Language :: Python',
          'Programming Language :: Python :: 2.5',
          'Programming Language :: Python :: 2.6',
          'Programming Language :: Python :: 2.7',
          'Topic :: Scientific/Engineering',
          'Topic :: Utilities',
          'Topic :: Software Development :: Libraries',
          'Topic :: System :: Distributed Computing',
      ],
    author='Soizic Laguitton',
    author_email='soizic.laguitton@gmail.com',
<<<<<<< HEAD
    version='development version',
=======
    version='2.1.0',
>>>>>>> 452f259c
    url='http://www.brainvisa.info/soma-workflow',
    package_dir = {'': 'python'},
    packages=['soma', 'soma.workflow', 'soma.workflow.gui', 'soma.workflow.test'],
    include_package_data=True,
    package_data={'soma.workflow.gui': ['*ui', 'icon/*png']},
    scripts=commands,
    platforms=['linux'],
    #requires=['PyQt', ],
    extras_require={
       'plotting': ['matplotlib'],
       'client': ['Pyro', 'paramiko'],
    },
    )<|MERGE_RESOLUTION|>--- conflicted
+++ resolved
@@ -34,11 +34,7 @@
       ],
     author='Soizic Laguitton',
     author_email='soizic.laguitton@gmail.com',
-<<<<<<< HEAD
     version='development version',
-=======
-    version='2.1.0',
->>>>>>> 452f259c
     url='http://www.brainvisa.info/soma-workflow',
     package_dir = {'': 'python'},
     packages=['soma', 'soma.workflow', 'soma.workflow.gui', 'soma.workflow.test'],
